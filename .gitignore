--- conflicted
+++ resolved
@@ -1,31 +1,11 @@
 # ~~~
-<<<<<<< HEAD
-# This file is part of the dune-xt-common project:
-#   https://github.com/dune-community/dune-xt-common
-# Copyright 2009-2018 dune-xt-common developers and contributors. All rights reserved.
-=======
-# This file is part of the dune-xt-functions project:
-#   https://github.com/dune-community/dune-xt-functions
-# Copyright 2009-2018 dune-xt-functions developers and contributors. All rights reserved.
->>>>>>> 09188cb4
+man
 # License: Dual licensed as BSD 2-Clause License (http://opensource.org/licenses/BSD-2-Clause)
 #      or  GPL-2.0+ (http://opensource.org/licenses/gpl-license)
 #          with "runtime exception" (http://www.dune-project.org/license.html)
 # Authors:
 #   Felix Schindler (2012 - 2013, 2016 - 2017)
 #   René Fritze     (2009 - 2012, 2015, 2017 - 2018)
-<<<<<<< HEAD
-=======
-#   Tobias Leibner  (2018)
->>>>>>> 09188cb4
-# ~~~
-
-CMakeCache.txt
-CMakeFiles
-cmake_config.h
-cmake_install.cmake
-Doxyfile
-CTestTestfile.cmake
 build*
 *~
 *.orig
@@ -40,32 +20,26 @@
 Makefile
 stamp-h1
 config.*
-<<<<<<< HEAD
 !config.h.cmake
 dune-xt-common.pc
 *.swp
 CMakeLists.txt.user
 demos
-dune/xt/test/gtest/lib
 data
-!dune/xt/data
-=======
-dune-xt-functions.pc
-*.swp
-CMakeLists.txt.user
-demos
-data
->>>>>>> 09188cb4
 .libs
 *.o
 *.la
 *.user
-<<<<<<< HEAD
-.idea
-cmake/modules/petsc
-*.pyc
-=======
 cmake/modules/petsc
 .idea
 __pycache__
->>>>>>> 09188cb4
+dune/xt/test/gtest/lib
+data
+!dune/xt/data
+.libs
+*.o
+*.la
+*.user
+.idea
+cmake/modules/petsc
+*.pyc