--- conflicted
+++ resolved
@@ -1,29 +1,23 @@
 # ~~~
-<<<<<<< HEAD
-man
-=======
 # This file is part of the dune-xt-la project:
 #   https://github.com/dune-community/dune-xt-la
 # Copyright 2009-2018 dune-xt-la developers and contributors. All rights reserved.
->>>>>>> 9bf9de06
 # License: Dual licensed as BSD 2-Clause License (http://opensource.org/licenses/BSD-2-Clause)
 #      or  GPL-2.0+ (http://opensource.org/licenses/gpl-license)
 #          with "runtime exception" (http://www.dune-project.org/license.html)
 # Authors:
 #   Felix Schindler (2012 - 2013, 2016 - 2017)
 #   René Fritze     (2009 - 2012, 2015, 2017 - 2018)
-<<<<<<< HEAD
-=======
 #   Tobias Leibner  (2018)
 # ~~~
 
-CMakeCache.txt
-CMakeFiles
-cmake_config.h
-cmake_install.cmake
-Doxyfile
-CTestTestfile.cmake
->>>>>>> 9bf9de06
+doc/doxygen
+# License: Dual licensed as BSD 2-Clause License (http://opensource.org/licenses/BSD-2-Clause)
+#      or  GPL-2.0+ (http://opensource.org/licenses/gpl-license)
+#          with "runtime exception" (http://www.dune-project.org/license.html)
+# Authors:
+#   Felix Schindler (2012 - 2013, 2016 - 2017)
+#   René Fritze     (2009 - 2012, 2015, 2017 - 2018)
 build*
 *~
 *.orig
@@ -38,7 +32,6 @@
 Makefile
 stamp-h1
 config.*
-<<<<<<< HEAD
 !config.h.cmake
 dune-xt-common.pc
 *.swp
@@ -55,19 +48,10 @@
 dune/xt/test/gtest/lib
 data
 !dune/xt/data
-=======
-dune-xt-la.pc
-*.swp
-CMakeLists.txt.user
->>>>>>> 9bf9de06
 .libs
 *.o
 *.la
 *.user
 .idea
 cmake/modules/petsc
-<<<<<<< HEAD
-*.pyc
-=======
-__pycache__
->>>>>>> 9bf9de06
+*.pyc