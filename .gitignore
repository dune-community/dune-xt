# This file is part of the dune-xt-common project:
#   https://github.com/dune-community/dune-xt-common
# The copyright lies with the authors of this file (see below).
# License: BSD 2-Clause License (http://opensource.org/licenses/BSD-2-Clause)
# Authors:
#   Felix Schindler (2012 - 2013, 2016)
#   Rene Milk       (2009 - 2012, 2015)

CMakeCache.txt
CMakeFiles
cmake_config.h
cmake_install.cmake
Doxyfile
CTestTestfile.cmake
build*
*~
*.orig
#comment
doxygen-tag
*.log
*BASE*
*LOCAL*
*REMOTE*
doxy-header.html
*.svn
headertest*
Makefile
stamp-h1
config.*
dune-xt-common.pc
*.swp
CMakeLists.txt.user
demos
dune/xt/test/gtest/lib
data
!dune/xt/data
.libs
*.o
*.la
*.user
<<<<<<< HEAD
.idea
cmake/modules/petsc
=======
*.pyc
>>>>>>> 670d0a4e
<|MERGE_RESOLUTION|>--- conflicted
+++ resolved
@@ -38,9 +38,6 @@
 *.o
 *.la
 *.user
-<<<<<<< HEAD
 .idea
 cmake/modules/petsc
-=======
-*.pyc
->>>>>>> 670d0a4e
+*.pyc