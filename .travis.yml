# This file is part of the dune-stuff project:
#   https://github.com/wwu-numerik/dune-stuff
# The copyright lies with the authors of this file (see below).
# License: BSD 2-Clause License (http://opensource.org/licenses/BSD-2-Clause)
# Authors:
#   Felix Schindler (2015)
#   Rene Milk       (2015)

sudo: required
dist: trusty
language: generic

addons:
  apt:
    sources: &commonsources
    packages: &commonpackages
    - cmake
    - cmake-data
    - doxygen
    - texlive-base
    - python-virtualenv
    - libboost1.55-all-dev
    - python-pip
    - libtbb-dev
    - ccache
    - libsuitesparse-dev
    - lcov
    - curl
    - ninja-build
    - python3-requests

before_install:
<<<<<<< HEAD
  - export OPTS_FILE="config.opts/travis.ninja"
  - export MAKE="ninja"
=======
  - |-
    : ${OPTS:="config.opts/travis.ninja"} && export OPTS
  - |-
    : ${BUILD_CMD:="ninja -k 10000 -j 2"} && export BUILD_CMD
  # workaround for https://github.com/travis-ci/travis-ci/issues/5285
  - sudo sed -i 's/us-central1.gce/us-central1.gce.clouds/' /etc/apt/sources.list && sudo apt-get update
>>>>>>> da74198c
  - sudo -E apt-get install -y -q python-pip python3-pip
  - sudo -E pip3 install virtualenv cpp-coveralls
  - sudo -E pip install virtualenv cpp-coveralls
  - export PATH=/usr/lib/ccache:$PATH
  - cd $HOME
  - test -d src || git clone --branch=testtools https://github.com/wwu-numerik/dune-stuff-demos.git src
  - cd $HOME/src
  - git submodule update --init --recursive
  - git submodule status
  - export DCTRL_ARG="--builddir=${DUNE_BUILD_DIR}  --opts=${OPTS}"
  # our local scripts look for an OPTS env entry
  - ./local/bin/download_external_libraries.py
  - ./local/bin/build_external_libraries.py
  # ensures ${MY_MODULE} from travis own checkout is used
  - echo removing modules ${MODULES_TO_DELETE}
  - rm -rf ${MODULES_TO_DELETE} ${MY_MODULE}

# command to install dependencies
install:
  - cd $HOME/src
  #- export INST_DCTRL=$HOME/dune/bin/dunecontrol
  - export SRC_DCTRL=$PWD/dune-common/bin/dunecontrol
  - ${SRC_DCTRL} ${DCTRL_ARG} all
  # move my travis checkout into this source tree
  - cp -ra ${TRAVIS_BUILD_DIR} .

before_script:
    - ${SRC_DCTRL} ${DCTRL_ARG} --only=${MY_MODULE} configure
    - ${SRC_DCTRL} ${DCTRL_ARG} --only=${MY_MODULE} bexec ${BUILD_CMD}
    - ${SRC_DCTRL} ${DCTRL_ARG} --only=${MY_MODULE} bexec ${BUILD_CMD} test_binaries

script:
    - ${SRC_DCTRL} ${DCTRL_ARG} --only=${MY_MODULE} bexec ${BUILD_CMD} test
    - ${TRAVIS_BUILD_DIR}/scripts/upload_test_logs.bash

    - PYTHONPATH=$HOME/src/scripts/python/ python3 -c "import travis_report as tp; tp.clang_format_status(\"${TRAVIS_BUILD_DIR}\")"
    - ${SRC_DCTRL} ${DCTRL_ARG} --only=${MY_MODULE} bexec ${BUILD_CMD} headercheck
    - ${SRC_DCTRL} ${DCTRL_ARG} --only=${MY_MODULE} bexec ${BUILD_CMD} install | grep -v "Installing"
    - ${SRC_DCTRL} ${DCTRL_ARG} --only=${MY_MODULE} bexec ${BUILD_CMD} package_source

# runs independent of 'script' failure/success
after_script:
    # reset for ctest
    - ${SRC_DCTRL} ${DCTRL_ARG} --only=${MY_MODULE} bexec make clean
    - export CTEST_ARG="--output-on-failure -S ${TRAVIS_BUILD_DIR}/.travis.ctest"
    # ctest errors on coverage gathering, this should NOT fail our entire build
    #- ${SRC_DCTRL} ${DCTRL_ARG} --only=${MY_MODULE} bexec ctest ${CTEST_ARG} || echo "CTest Failed"

notifications:
  email:
    on_success: change
    on_failure: change
  webhooks:
    - https://buildtimetrend.herokuapp.com/travis

#after_success:
#- coveralls

branches:
  except:
    - gh-pages

cache:
  directories:
    - $HOME/.ccache

env:
  global:
    - MY_MODULE=dune-stuff DUNE_BUILD_DIR=${HOME}/dune_build/ INSTALL_DIR=$HOME/dune

matrix:
  include:
    - os: linux
      compiler: gcc
      addons: &gcc49
        apt:
          sources:
          - *commonsources
          - 'ubuntu-toolchain-r-test'
          packages:
          - *commonpackages
          - ['g++-4.9', 'gcc-4.9']
      env: CXX=g++-4.9 CC=gcc-4.9
    - os: linux
      compiler: gcc
      addons: *gcc49
      env: CXX=g++-4.9 CC=gcc-4.9 MODULES_TO_DELETE="dune-fem dune-pdelab dune-typetree dune-grid dune-istl"
    - os: linux
      compiler: gcc
      addons: *gcc49
      env: CXX=g++-4.9 CC=gcc-4.9 MODULES_TO_DELETE="dune-fem dune-pdelab"

    - os: linux
      compiler: gcc
      addons:
        apt:
          sources:
          - *commonsources
          - 'ubuntu-toolchain-r-test'
          packages:
          - *commonpackages
          - ['g++-5', 'gcc-5']
      env: CXX=g++-5 CC=gcc-5

    - os: linux
      compiler: clang
      addons:
        apt:
          sources:
          - *commonsources
          - ['ubuntu-toolchain-r-test', 'llvm-toolchain-precise-3.7']
          packages:
          - *commonpackages
          - ['clang-3.7']
      env: CXX=clang++-3.7 CC=clang-3.7

    - os: linux
      compiler: clang
      addons:
        apt:
          sources:
          - *commonsources
          - ['ubuntu-toolchain-r-test', 'llvm-toolchain-precise-3.7']
          packages:
          - *commonpackages
          - ['clang-3.7']
      env: OPTS=config.opts/travis.make BUILD_CMD="make -k -j2" CXX=clang++-3.7 CC=clang-3.7

    #- os: linux
      #compiler: clang
      #addons:
        #apt:
          #sources:
          #- *commonsources
          #- ['ubuntu-toolchain-r-test', 'llvm-toolchain-precise-3.8']
          #packages:
          #- *commonpackages
          #- ['clang-3.8']
      #env: CXX=clang++-3.8 CC=clang-3.8<|MERGE_RESOLUTION|>--- conflicted
+++ resolved
@@ -1,11 +1,3 @@
-# This file is part of the dune-stuff project:
-#   https://github.com/wwu-numerik/dune-stuff
-# The copyright lies with the authors of this file (see below).
-# License: BSD 2-Clause License (http://opensource.org/licenses/BSD-2-Clause)
-# Authors:
-#   Felix Schindler (2015)
-#   Rene Milk       (2015)
-
 sudo: required
 dist: trusty
 language: generic
@@ -30,17 +22,12 @@
     - python3-requests
 
 before_install:
-<<<<<<< HEAD
-  - export OPTS_FILE="config.opts/travis.ninja"
-  - export MAKE="ninja"
-=======
   - |-
     : ${OPTS:="config.opts/travis.ninja"} && export OPTS
   - |-
     : ${BUILD_CMD:="ninja -k 10000 -j 2"} && export BUILD_CMD
   # workaround for https://github.com/travis-ci/travis-ci/issues/5285
   - sudo sed -i 's/us-central1.gce/us-central1.gce.clouds/' /etc/apt/sources.list && sudo apt-get update
->>>>>>> da74198c
   - sudo -E apt-get install -y -q python-pip python3-pip
   - sudo -E pip3 install virtualenv cpp-coveralls
   - sudo -E pip install virtualenv cpp-coveralls
