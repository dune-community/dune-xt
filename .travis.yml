<<<<<<< HEAD
sudo: required
dist: trusty
language: generic
=======
# This file is part of the dune-stuff project:
#   https://github.com/wwu-numerik/dune-stuff
# The copyright lies with the authors of this file (see below).
# License: BSD 2-Clause License (http://opensource.org/licenses/BSD-2-Clause)
# Authors:
#   Felix Schindler (2015)
#   Rene Milk       (2015)

sudo: false
language: cpp
>>>>>>> acde9184

addons:
  apt:
    sources: &commonsources
    - boost-latest
    - george-edison55-precise-backports
    packages: &commonpackages
    - cmake
    - cmake-data
    - doxygen
    - texlive-base
    - python-virtualenv
    - libboost1.55-all-dev
    - python-pip
    - libtbb-dev
    - ccache
    - libsuitesparse-dev
    - lcov
    - curl

before_install:
  - sudo -E apt-get install -y -q python-pip python3-pip
  - sudo -E pip3 install virtualenv cpp-coveralls
  - sudo -E pip install virtualenv cpp-coveralls
  - export PATH=/usr/lib/ccache:$PATH
  - export CXX=${CXX_COMPILER} CC=${COMPILER}
  - cd $HOME
  - test -d src || git clone --branch=testtools https://github.com/wwu-numerik/dune-stuff-demos.git src
  - cd $HOME/src
  - git submodule update --init --recursive
  - git submodule status
  - cp config.opts/travis $HOME/travis.opts
  - export OPTS=${HOME}/travis.opts
  - export DCTRL_ARG="--builddir=${DUNE_BUILD_DIR}  --opts=${OPTS}"
  - ./local/bin/download_external_libraries.py
  - ./local/bin/build_external_libraries.py
  # ensures ${MY_MODULE} from travis own checkout is used
  - echo removing modules ${MODULES_TO_DELETE}
  - rm -rf ${MODULES_TO_DELETE} ${MY_MODULE}

# command to install dependencies
install:
  - cd $HOME/src
  #- export INST_DCTRL=$HOME/dune/bin/dunecontrol
  - export SRC_DCTRL=$PWD/dune-common/bin/dunecontrol
  - ${SRC_DCTRL} ${DCTRL_ARG} all

# # command to run tests
script:
    - cd $HOME/src
    # move my travis checkout into this source tree
    - mv ${TRAVIS_BUILD_DIR} .
    - ${SRC_DCTRL} ${DCTRL_ARG} --only=${MY_MODULE} configure
    - ${SRC_DCTRL} ${DCTRL_ARG} --only=${MY_MODULE} bexec make
    - ${SRC_DCTRL} ${DCTRL_ARG} --only=${MY_MODULE} bexec make -k test_binaries
    - ${SRC_DCTRL} ${DCTRL_ARG} --only=${MY_MODULE} bexec make test
    - ${TRAVIS_BUILD_DIR}/scripts/upload_test_logs.bash
    - ${SRC_DCTRL} ${DCTRL_ARG} --only=${MY_MODULE} bexec make headercheck -k
    - ${SRC_DCTRL} ${DCTRL_ARG} --only=${MY_MODULE} bexec make install | grep -v "Installing"
    - ${SRC_DCTRL} ${DCTRL_ARG} --only=${MY_MODULE} bexec make package_source
    # reset for ctest
    - ${SRC_DCTRL} ${DCTRL_ARG} --only=${MY_MODULE} bexec make clean
    - export CTEST_ARG="--output-on-failure -S ${TRAVIS_BUILD_DIR}/.travis.ctest"
    # ctest errors on coverage gathering, this should NOT fail our entire build
    #- ${SRC_DCTRL} ${DCTRL_ARG} --only=${MY_MODULE} bexec ctest ${CTEST_ARG} || echo "CTest Failed"

notifications:
  email:
    on_success: change
    on_failure: change
  webhooks:
    - https://buildtimetrend.herokuapp.com/travis

#after_success:
#- coveralls

branches:
  except:
    - gh-pages

cache:
  directories:
    - $HOME/.ccache

env:
  global:
    - MY_MODULE=dune-stuff DUNE_BUILD_DIR=${HOME}/dune_build/ INSTALL_DIR=$HOME/dune

matrix:
  include:
    - os: linux
      compiler: gcc
      addons: &gcc49
        apt:
          sources:
          - *commonsources
          - 'ubuntu-toolchain-r-test'
          packages:
          - *commonpackages
          - ['g++-4.9', 'gcc-4.9']
      env: CXX_COMPILER=g++-4.9 COMPILER=gcc-4.9
    - os: linux
      compiler: gcc
      addons: *gcc49
      env: CXX_COMPILER=g++-4.9 COMPILER=gcc-4.9 MODULES_TO_DELETE="dune-fem dune-pdelab dune-typetree dune-grid dune-istl"
    - os: linux
      compiler: gcc
      addons: *gcc49
      env: CXX_COMPILER=g++-4.9 COMPILER=gcc-4.9 MODULES_TO_DELETE="dune-fem dune-pdelab"

    - os: linux
      compiler: gcc
      addons:
        apt:
          sources:
          - *commonsources
          - 'ubuntu-toolchain-r-test'
          packages:
          - *commonpackages
          - ['g++-5', 'gcc-5']
      env: CXX_COMPILER=g++-5 COMPILER=gcc-5

    - os: linux
      compiler: clang
      addons:
        apt:
          sources:
          - *commonsources
          - ['ubuntu-toolchain-r-test', 'llvm-toolchain-precise-3.7']
          packages:
          - *commonpackages
          - ['clang-3.7']
      env: CXX_COMPILER=clang++-3.7 COMPILER=clang-3.7

    #- os: linux
      #compiler: clang
      #addons:
        #apt:
          #sources:
          #- *commonsources
          #- ['ubuntu-toolchain-r-test', 'llvm-toolchain-precise-3.8']
          #packages:
          #- *commonpackages
          #- ['clang-3.8']
      #env: CXX_COMPILER=clang++-3.8 COMPILER=clang-3.8<|MERGE_RESOLUTION|>--- conflicted
+++ resolved
@@ -1,8 +1,3 @@
-<<<<<<< HEAD
-sudo: required
-dist: trusty
-language: generic
-=======
 # This file is part of the dune-stuff project:
 #   https://github.com/wwu-numerik/dune-stuff
 # The copyright lies with the authors of this file (see below).
@@ -11,9 +6,9 @@
 #   Felix Schindler (2015)
 #   Rene Milk       (2015)
 
-sudo: false
-language: cpp
->>>>>>> acde9184
+sudo: required
+dist: trusty
+language: generic
 
 addons:
   apt:
