--- conflicted
+++ resolved
@@ -37,6 +37,7 @@
   - ./local/bin/build_external_libraries.py
   # ensures ${MY_MODULE} from travis own checkout is used
   - echo removing modules ${MODULES_TO_DELETE}
+  # ensures ${MY_MODULE} from travis own checkout is used
   - rm -rf ${MODULES_TO_DELETE} ${MY_MODULE}
 
 # command to install dependencies
@@ -81,18 +82,6 @@
   directories:
     - $HOME/.ccache
 
-<<<<<<< HEAD
-os:
-  - linux
-
-env:
-  global:
-    - MY_MODULE=dune-stuff DUNE_BUILD_DIR=${HOME}/dune_build/ INSTALL_PREFIX=$HOME/dune
-  matrix:
-    - MODULES_TO_DELETE="dune-fem dune-pdelab dune-typetree dune-grid dune-istl dune-python dune-testtools"
-    - MODULES_TO_DELETE="dune-fem dune-pdelab dune-typetree dune-python dune-testtools"
-    - USE_ALL_MODULES_IN_SUPER_REPO MODULES_TO_DELETE="dune-python dune-testtools"
-=======
 env:
   global:
     - MY_MODULE=dune-stuff DUNE_BUILD_DIR=${HOME}/dune_build/ INSTALL_DIR=$HOME/dune MINIMAL_MODULES=
@@ -133,5 +122,4 @@
         apt:
           sources: ['ubuntu-toolchain-r-test', 'llvm-toolchain-precise-3.7']
           packages: ['clang-3.7']
-      env: CXX_COMPILER=clang++-3.7 COMPILER=clang-3.7
->>>>>>> 04c4ed24
+      env: CXX_COMPILER=clang++-3.7 COMPILER=clang-3.7