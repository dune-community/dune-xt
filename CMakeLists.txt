# ~~~
# This file is part of the dune-xt project:
#   https://zivgitlab.uni-muenster.de/ag-ohlberger/dune-community/dune-xt
# Copyright 2009-2021 dune-xt developers and contributors. All rights reserved.
# License: Dual licensed as BSD 2-Clause License (http://opensource.org/licenses/BSD-2-Clause)
#      or  GPL-2.0+ (http://opensource.org/licenses/gpl-license)
#          with "runtime exception" (http://www.dune-project.org/license.html)
# Authors:
#   Felix Schindler (2012 - 2018, 2020)
#   René Fritze     (2010 - 2020)
#   Sven Kaulmann   (2013)
#   Tim Keil        (2018)
#   Tobias Leibner  (2016, 2018 - 2021)
# ~~~

cmake_minimum_required(VERSION 3.8)

project("dune-xt" CXX)

# local environment
set(ENV{PATH} "${CMAKE_CURRENT_SOURCE_DIR}/../local/bin:$ENV{PATH}")
set(ENV{LD_LIBRARY_PATH} "${CMAKE_CURRENT_SOURCE_DIR}/../local/lib:$ENV{LD_LIBRARY_PATH}")
set(ENV{PKG_CONFIG_PATH} "${CMAKE_CURRENT_SOURCE_DIR}/../local/lib/pkgconfig:$ENV{PKG_CONFIG_PATH}")

set(CMAKE_COLOR_MAKEFILE ON)

# guess dune-common build dir
if(NOT (dune-common_DIR OR dune-common_ROOT OR "${CMAKE_PREFIX_PATH}" MATCHES ".*dune-common.*"))
  string(REPLACE ${CMAKE_PROJECT_NAME}
                 dune-common
                 dune-common_DIR
                 ${PROJECT_BINARY_DIR})
endif()

# find dune-common and set the module path
find_package(dune-common REQUIRED)
list(APPEND CMAKE_MODULE_PATH ${dune-common_MODULE_PATH} ${PROJECT_SOURCE_DIR}/cmake/modules)

# include the dune macros
include(DuneMacros)
include(DuneUtils)

# start a dune project with information from dune.module
dune_project()

# (re-)set version info from git if available
include(DuneXtVersionHelper)
dune_xt_module_version_from_git(dune-xt)

# dune-xt cmake includes
list(APPEND CMAKE_MODULE_PATH ${CMAKE_CURRENT_SOURCE_DIR}/cmake)

find_package(Python3 REQUIRED COMPONENTS Interpreter Development)
add_subdirectory(pybind11)
dune_enable_all_packages(INCLUDE_DIRS
                         ${dune-xt_SOURCE_DIR}/dune
                         ${Python3_INCLUDE_DIRS}
                         MODULE_LIBRARIES
                         dunepybindxi
                         gtest_dune_xt
                         dunext)

<<<<<<< HEAD
target_link_libraries(dunepybindxi PRIVATE pybind11::module)
target_link_libraries(dunepybindxi PRIVATE ${Python3_LIBRARIES})
target_link_libraries(dunext INTERFACE ${Python3_LIBRARIES})
target_include_directories(dunepybindxi PRIVATE pybind11::module)
=======
if(NOT DXT_DONT_LINK_PYTHON_LIB)
  target_link_libraries(dunepybindxiembed INTERFACE pybind11::pybind11 $<BUILD_INTERFACE:${PYTHON_LIBRARIES}>)
endif()
add_library(pybind11::embed ALIAS dunepybindxiembed)
target_link_libraries(dunepybindxi dunepybindxiembed)
>>>>>>> fe46a4c0

# ----------------------------------------------------------------------------------------------------
# General Settings
# ----------------------------------------------------------------------------------------------------
execute_process(COMMAND ${CMAKE_SOURCE_DIR}/getRevision.sh
                OUTPUT_VARIABLE COMMIT
                ERROR_VARIABLE shell_error
                OUTPUT_STRIP_TRAILING_WHITESPACE)

# silence most warnings we are not responsible for
include(DuneUtils)
make_dependent_modules_sys_included()

include(DunePybindxiInstallPythonPackage)
# this symlinks all files in python/ to the binary dir and install into the virtualenv from there thereby making the
# compiled extensions directly usable from the venv
dune_pybindxi_install_python_package(PATH python)
include_dependent_binary_python_dirs()

add_subdirectory(python)

include(GridUtils)

add_header_listing()

add_subdirectory(dune)
add_subdirectory("cmake/modules")
add_subdirectory(doc/doxygen)

add_format(${CMAKE_CURRENT_SOURCE_DIR})
add_tidy(${CMAKE_CURRENT_SOURCE_DIR})
add_pylicense()

finalize_dune_project(GENERATE_CONFIG_H_CMAKE)

# patch config.h to remove warnings about unused HAVE_GRIDTYPE
execute_process(COMMAND sed -i -e
                        "s,^\\([ ]*\\)\#if HAVE_GRIDTYPE$,\\1\#if defined(HAVE_GRIDTYPE) \\&\\& HAVE_GRIDTYPE,g"
                        ${CMAKE_CURRENT_BINARY_DIR}/config.h)<|MERGE_RESOLUTION|>--- conflicted
+++ resolved
@@ -60,18 +60,10 @@
                          gtest_dune_xt
                          dunext)
 
-<<<<<<< HEAD
 target_link_libraries(dunepybindxi PRIVATE pybind11::module)
 target_link_libraries(dunepybindxi PRIVATE ${Python3_LIBRARIES})
 target_link_libraries(dunext INTERFACE ${Python3_LIBRARIES})
 target_include_directories(dunepybindxi PRIVATE pybind11::module)
-=======
-if(NOT DXT_DONT_LINK_PYTHON_LIB)
-  target_link_libraries(dunepybindxiembed INTERFACE pybind11::pybind11 $<BUILD_INTERFACE:${PYTHON_LIBRARIES}>)
-endif()
-add_library(pybind11::embed ALIAS dunepybindxiembed)
-target_link_libraries(dunepybindxi dunepybindxiembed)
->>>>>>> fe46a4c0
 
 # ----------------------------------------------------------------------------------------------------
 # General Settings
