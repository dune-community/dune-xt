--- conflicted
+++ resolved
@@ -20,10 +20,7 @@
             "/opt/intel/mkl/"
             "$ENV{HOME}/intel/mkl"
             "/home/l_tobi01/Software/dune-gdt-super/local/mkl/")
-<<<<<<< HEAD
 append_to_each("${mkl_hints}" "lib/intel64" mkl_lib_hints)
-=======
->>>>>>> f2158c82
 append_to_each("${mkl_hints}" "include/" mkl_include_hints)
 
 find_library(MKL_LP64_LIBRARY mkl_intel_lp64 HINTS ${mkl_lib_hints})
