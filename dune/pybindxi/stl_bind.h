--- conflicted
+++ resolved
@@ -153,12 +153,9 @@
   }));
 
   cl.def(
-<<<<<<< HEAD
-=======
       "clear", [](Vector& v) { v.clear(); }, "Clear the contents");
 
   cl.def(
->>>>>>> ba18a665
       "extend",
       [](Vector& v, const Vector& src) { v.insert(v.end(), src.begin(), src.end()); },
       arg("L"),
@@ -188,12 +185,6 @@
 
   cl.def(
       "insert",
-<<<<<<< HEAD
-      [](Vector& v, SizeType i, const T& x) {
-        if (i > v.size())
-          throw index_error();
-        v.insert(v.begin() + (DiffType)i, x);
-=======
       [](Vector& v, DiffType i, const T& x) {
         // Can't use wrap_i; i == v.size() is OK
         if (i < 0)
@@ -201,7 +192,6 @@
         if (i < 0 || (SizeType)i > v.size())
           throw index_error();
         v.insert(v.begin() + i, x);
->>>>>>> ba18a665
       },
       arg("i"),
       arg("x"),
@@ -220,33 +210,18 @@
 
   cl.def(
       "pop",
-<<<<<<< HEAD
-      [](Vector& v, SizeType i) {
-        if (i >= v.size())
-          throw index_error();
-        T t = v[i];
-        v.erase(v.begin() + (DiffType)i);
-=======
       [wrap_i](Vector& v, DiffType i) {
         i = wrap_i(i, v.size());
         T t = v[(SizeType)i];
         v.erase(v.begin() + i);
->>>>>>> ba18a665
         return t;
       },
       arg("i"),
       "Remove and return the item at index ``i``");
 
-<<<<<<< HEAD
-  cl.def("__setitem__", [](Vector& v, SizeType i, const T& t) {
-    if (i >= v.size())
-      throw index_error();
-    v[i] = t;
-=======
   cl.def("__setitem__", [wrap_i](Vector& v, DiffType i, const T& t) {
     i = wrap_i(i, v.size());
     v[(SizeType)i] = t;
->>>>>>> ba18a665
   });
 
   /// Slicing protocol
@@ -289,16 +264,9 @@
 
   cl.def(
       "__delitem__",
-<<<<<<< HEAD
-      [](Vector& v, SizeType i) {
-        if (i >= v.size())
-          throw index_error();
-        v.erase(v.begin() + DiffType(i));
-=======
       [wrap_i](Vector& v, DiffType i) {
         i = wrap_i(i, v.size());
         v.erase(v.begin() + i);
->>>>>>> ba18a665
       },
       "Delete the list elements at index ``i``");
 
@@ -337,14 +305,6 @@
   using DiffType = typename Vector::difference_type;
   using ItType = typename Vector::iterator;
 
-<<<<<<< HEAD
-  cl.def(
-      "__getitem__",
-      [](Vector& v, SizeType i) -> T& {
-        if (i >= v.size())
-          throw index_error();
-        return v[i];
-=======
   auto wrap_i = [](DiffType i, SizeType n) {
     if (i < 0)
       i += n;
@@ -358,7 +318,6 @@
       [wrap_i](Vector& v, DiffType i) -> T& {
         i = wrap_i(i, v.size());
         return v[(SizeType)i];
->>>>>>> ba18a665
       },
       return_value_policy::reference_internal // ref + keepalive
   );
