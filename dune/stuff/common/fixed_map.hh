--- conflicted
+++ resolved
@@ -137,13 +137,8 @@
    */
   explicit FixedMap(const std::initializer_list<value_type>& list)
     : map_(boost::assign::list_of<value_type>(*list.begin())
-<<<<<<< HEAD
-               .range(list.begin() + 1, list.end() + std::min(long(N) - long(list.size()), 0l))
-               .repeat(std::max(long(N) - long(list.size()), 0l), std::make_pair(key_type(), T())))
-=======
-               .range(list.begin() + (1 - std::min(N - list.size(), std::size_t(0))), list.end())
+               .range(list.begin() + 1, list.end() + std::min(N - list.size(), std::size_t(0)))
                .repeat(std::max(N - list.size(), std::size_t(0)), std::make_pair(key_type(), T())))
->>>>>>> bc7f6766
   {
   }
 
