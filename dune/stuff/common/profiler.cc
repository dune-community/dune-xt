--- conflicted
+++ resolved
@@ -161,9 +161,9 @@
   return getTimingIdx(section_name, current_run_number_, use_walltime);
 }
 
-long Profiler::getTimingIdx(const std::string section_name, const size_t run_number, const bool use_walltime) const
-{
-  assert(run_number < datamaps_.size());
+long Profiler::getTimingIdx(const std::string section_name, const int run_number, const bool use_walltime) const
+{
+  assert(run_number < int(datamaps_.size()));
   const Datamap& data             = datamaps_[run_number];
   Datamap::const_iterator section = data.find(section_name);
   if (section == data.end()) {
@@ -281,13 +281,8 @@
           << "_avg_wall" << csv_sep_ << section.first << "_max_wall" << csv_sep_ << section.first << "_avg_sys"
           << csv_sep_ << section.first << "_max_sys";
   }
-<<<<<<< HEAD
-  size_t i          = 0;
-  const auto weight = 1 / float(comm.size());
-=======
   int i             = 0;
   const auto weight = 1 / double(comm.size());
->>>>>>> c3b3d925
   for (const auto& datamap : datamaps_) {
     stash << std::endl << i++ << csv_sep_ << DS::threadManager().max_threads() << csv_sep_ << comm.size();
     for (const auto& section : datamap) {
