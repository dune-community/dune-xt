#ifndef DUNE_STUFF_FUNCTION_EXPRESSION_HH
#define DUNE_STUFF_FUNCTION_EXPRESSION_HH

#ifdef HAVE_CMAKE_CONFIG
#include "cmake_config.h"
#else
#include "config.h"
#endif // ifdef HAVE_CMAKE_CONFIG

// system
#include <sstream>

// dune-common
#include <dune/common/fvector.hh>
#include <dune/common/dynvector.hh>
#include <dune/common/parametertree.hh>
#include <dune/common/exceptions.hh>

// eigen
#ifdef HAVE_EIGEN
#include <Eigen/Core>
#endif // HAVE_EIGEN


// local
#include "expression/mathexpr.hh"
#include "interface.hh"

namespace Dune {
namespace Stuff {
namespace Function {

/**
  \brief  Provides a function which evaluates a given mathematical expression at runtime.

          Given a mathematical expression as a string, a domain \f$ K_d^{m \geq 1} \f$ and a range \f$ K_r^{n \geq 1}
          \f$ this function represents the map
          \f{eqnarray}
            f:K_d^m \to K_r^n\\
            x = (x_1, \dots, x_m)' \mapsto (f_1(x), \dots f_n(x))',
          \f}
          where \f$ K_d \f$ is the DomainType and \f$ K_r \f$ is the RangeType, usually a power of \f$ \mathcal{R} \f$.
          The name of the variable as well as the \f$ n \f$ expressions of \f$f_1, \dots, f_n\f$ have to be given in a
          Dune::ParameterTree in the following form:
\code variable: x
expression.0: 2*x[0]
expression.1: sin(x[1])*x[0]\endcode
          There have to exist at least \f$n\f$ expressions; the entries of the variable are indexed by \f$[i]\f$ for
          \f$ 0 \leq i \leq m - 1 \f$.
 **/
template <class DomainFieldImp, int maxDimDomain, class RangeFieldImp, int maxDimRange>
class Expression : public Interface<DomainFieldImp, maxDimDomain, RangeFieldImp, maxDimRange>
{
public:
  typedef DomainFieldImp DomainFieldType;

  typedef RangeFieldImp RangeFieldType;

<<<<<<< HEAD
  Expression(const Dune::ParameterTree& paramTree)
=======
  static const std::string id;

public:
  Expression(const ParameterTree& paramTree)
>>>>>>> 140a6958
  {
    // assert dims
    assert(maxDimDomain > 0);
    assert(maxDimRange > 0);
    // get variable
    if (paramTree.hasKey("variable")) {
      variable_ = paramTree.get("variable", "");
    } else {
      std::stringstream msg;
      msg << "Error in " << id() << ": key 'variable' not found in the following Dune::Parametertree" << std::endl;
      paramTree.report(msg);
      DUNE_THROW(Dune::InvalidStateException, msg.str());
    }
    for (unsigned int i = 0; i < maxDimDomain; ++i) {
      std::stringstream tmp_variable;
      tmp_variable << variable_ << "[" << i << "]";
      variables_.push_back(tmp_variable.str());
    }
    // get expressions
    bool goOn      = true;
    unsigned int i = 0;
    while (goOn) {
      if (i < maxDimRange) {
        std::stringstream tmp_expression;
        tmp_expression << "expression." << i;
        if (paramTree.hasKey(tmp_expression.str())) {
          expressions_.push_back(paramTree.get(tmp_expression.str(), ""));
          ++i;
        } else {
          goOn = false;
        }
      } else {
        goOn = false;
      } // if (i < maxDimRange) {
      actualDimRange_ = i;
    } // while (goOn)
    if (actualDimRange_ < 1) {
      std::stringstream msg;
      msg << "Error in " << id()
          << ": no subtree 'expression' with keys 0, 1, ... found in the following Dune::Parametertree" << std::endl;
      paramTree.report(msg);
      DUNE_THROW(Dune::InvalidStateException, msg.str());
    }
    // set up
    setUp();
  } // Expression(Dune::ParameterTree& paramTree)


  Expression(const std::string variable_in, const std::vector<std::string>& expressions_in)
    : variable_(variable_in)
    , expressions_(expressions_in)
    , actualDimRange_(expressions_.size())
  {
    // assert dims
    assert(maxDimDomain > 0);
    assert(maxDimRange > 0);

    for (int i = 0; i < maxDimDomain; ++i) {
      std::stringstream variableStream;
      variableStream << variable_ << "[" << i << "]";
      variables_.push_back(variableStream.str());
    }
    if (actualDimRange_ < 1) {
      std::stringstream msg;
      msg << "Error in " << id << ": Given expressions-vector is empty!" << std::endl;
      DUNE_THROW(Dune::InvalidStateException, msg.str());
    }
    // set up
    setUp();
  } // Expression(Dune::ParameterTree& paramTree)


  ~Expression()
  {
    for (unsigned int i = 0; i < dimRange(); ++i) {
      delete op_[i];
    }
    for (unsigned int i = 0; i < maxDimDomain; ++i) {
      delete var_arg_[i];
      delete arg_[i];
    }
  } // ~Expression()

  static const std::string id()
  {
    return "stuff.function.expression";
  }

  std::string variable() const
  {
    return variable_;
  }

  std::string expression(unsigned int i) const
  {
    assert(i < dimRange());
    return expressions_[i];
  } // std::string expression(int i) const

  const std::vector<std::string>& expressions() const
  {
    return expressions_;
  }

  unsigned int dimRange() const
  {
    return actualDimRange_;
  }

  //! needed for Interface
  virtual void evaluate(const Dune::FieldVector<DomainFieldImp, maxDimDomain>& arg,
                        Dune::FieldVector<RangeFieldImp, maxDimRange>& ret) const
  {
    // ensure right dimensions
    assert(arg.size() <= maxDimDomain);
    assert(ret.size() <= dimRange());
    // arg
    for (typename Dune::FieldVector<DomainFieldImp, maxDimDomain>::size_type i = 0; i < arg.size(); ++i) {
      *(arg_[i]) = arg[i];
    }
    // ret
    for (typename Dune::FieldVector<RangeFieldImp, maxDimRange>::size_type i = 0; i < ret.size(); ++i) {
      ret[i] = op_[i]->Val();
    }
  }

  template <class DomainVectorType, class RangeVectorType>
  void evaluate(const Dune::DenseVector<DomainVectorType>& arg, Dune::DenseVector<RangeVectorType>& ret) const
  {
    // ensure right dimensions
    assert(arg.size() <= maxDimDomain);
    assert(ret.size() <= dimRange());
    // arg
    for (typename Dune::DenseVector<DomainVectorType>::size_type i = 0; i < arg.size(); ++i) {
      *(arg_[i]) = arg[i];
    }
    // ret
    for (typename Dune::DenseVector<RangeVectorType>::size_type i = 0; i < ret.size(); ++i) {
      ret[i] = op_[i]->Val();
    }
  }

#ifdef HAVE_EIGEN
  void evaluate(const Eigen::VectorXd& arg, Eigen::VectorXd& ret) const
  {
    // ensure right dimensions
    assert(arg.rows() <= maxDimDomain);
    assert(ret.rows() <= dimRange());
    // arg
    for (int i = 0; i < arg.rows(); ++i) {
      *(arg_[i]) = arg(i);
    }
    // ret
    for (int i = 0; i < ret.size(); ++i) {
      ret(i) = op_[i]->Val();
    }
  }
#endif // HAVE_EIGEN

private:
  void setUp()
  {
    for (unsigned int i = 0; i < maxDimDomain; ++i) {
      arg_[i]      = new DomainFieldType(0.0);
      var_arg_[i]  = new RVar(variables_[i].c_str(), arg_[i]);
      vararray_[i] = var_arg_[i];
    }
    for (unsigned int i = 0; i < dimRange(); ++i) {
      op_[i] = new ROperation(expressions_[i].c_str(), maxDimDomain, vararray_);
    }
  } // void setUp()

  std::string variable_;
  std::vector<std::string> variables_;
  std::vector<std::string> expressions_;
  unsigned int actualDimRange_;
  mutable DomainFieldType* arg_[maxDimDomain];
  RVar* var_arg_[maxDimDomain];
  RVar* vararray_[maxDimDomain];
  ROperation* op_[maxDimRange];
}; // class Expression

} // namespace Function
} // namespace Stuff
} // namespace Dune

#endif // DUNE_STUFF_FUNCTION_EXPRESSION_HH<|MERGE_RESOLUTION|>--- conflicted
+++ resolved
@@ -21,13 +21,19 @@
 #include <Eigen/Core>
 #endif // HAVE_EIGEN
 
+#ifdef HAVE_DUNE_FEM
+#include <dune/fem/function/common/function.hh>
+#include <dune/fem/space/common/functionspace.hh>
+#endif
 
 // local
 #include "expression/mathexpr.hh"
 #include "interface.hh"
 
 namespace Dune {
+
 namespace Stuff {
+
 namespace Function {
 
 /**
@@ -56,14 +62,10 @@
 
   typedef RangeFieldImp RangeFieldType;
 
-<<<<<<< HEAD
+  static const std::string id;
+
+public:
   Expression(const Dune::ParameterTree& paramTree)
-=======
-  static const std::string id;
-
-public:
-  Expression(const ParameterTree& paramTree)
->>>>>>> 140a6958
   {
     // assert dims
     assert(maxDimDomain > 0);
