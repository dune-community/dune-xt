--- conflicted
+++ resolved
@@ -17,14 +17,18 @@
 #include <dune/common/shared_ptr.hh>
 
 namespace Dune {
+
 namespace Stuff {
+
 namespace Grid {
 
-class AllDirichletBoundaryInfo
+namespace BoundaryInfo {
+
+class AllDirichlet
 {
 public:
   template <class IntersectionType>
-  bool dirichlet(const IntersectionType& /*intersection*/) const
+  bool dirichlet(const IntersectionType& intersection) const
   {
     if (intersection.boundary())
       return true;
@@ -33,13 +37,12 @@
   }
 
   template <class IntersectionType>
-  bool neumann(const IntersectionType& intersection) const
+  bool neumann(const IntersectionType&) const
   {
     return false;
   }
 }; // class AllDirichlet
 
-<<<<<<< HEAD
 class AllNeumann
 {
 public:
@@ -60,9 +63,6 @@
 }; // class AllNeumann
 
 class IdBased
-=======
-class IdBasedBoundaryInfo
->>>>>>> 3810df6a
 {
 public:
   typedef int IdType;
@@ -71,7 +71,7 @@
 
   typedef std::map<std::string, IdSetType> IdSetMapType;
 
-  IdBasedBoundaryInfo(const Dune::shared_ptr<const IdSetMapType> boundaryInfoMap)
+  IdBased(const Dune::shared_ptr<const IdSetMapType> boundaryInfoMap)
     : boundaryInfoMap_(boundaryInfoMap)
     , hasDirichlet_(boundaryInfoMap_->find("dirichlet") != boundaryInfoMap_->end())
     , hasNeumann_(boundaryInfoMap_->find("neumann") != boundaryInfoMap_->end())
@@ -113,9 +113,12 @@
   const bool hasNeumann_;
 }; // class IdBased
 
+} // namespace BoundaryInfo
 
 } // namespace Grid
+
 } // namespace Stuff
+
 } // namespace Dune
 
 #endif // DUNE_STUFF_GRID_BOUNDARYINFO_HH