#ifndef DUNE_STUFF_GRID_PROVIDER_CUBE_HH
#define DUNE_STUFF_GRID_PROVIDER_CUBE_HH

#ifdef HAVE_CMAKE_CONFIG
#include "cmake_config.h"
#elif defined(HAVE_CONFIG_H)
#include <config.h>
#endif // ifdef HAVE_CMAKE_CONFIG

// system
#include <sstream>
#include <type_traits>
#include <boost/assign/list_of.hpp>

// dune-common
#include <dune/common/parametertree.hh>
#include <dune/common/shared_ptr.hh>
#include <dune/common/exceptions.hh>
#include <dune/common/fvector.hh>

// dune-grid
#include <dune/grid/utility/structuredgridfactory.hh>
#include <dune/grid/yaspgrid.hh>
#if HAVE_ALUGRID
#include <dune/grid/alugrid.hh>
#endif
#include <dune/grid/sgrid.hh>
#include <dune/grid/common/mcmgmapper.hh>
#include <dune/grid/io/file/vtk/vtkwriter.hh>

namespace Dune {

namespace Stuff {

namespace Grid {
<<<<<<< HEAD

namespace Provider {
=======
>>>>>>> 3810df6a

/**
 *  \brief  Creates a grid of a cube in various dimensions.
 *
 *          Default implementation using the Dune::StructuredGridFactory to create a grid of a cube in 1, 2 or 3
 *          dimensions. Tested with
 *          <ul><li> \c YASPGRID, \c variant 1, dim = 1, 2, 3,
 *          <li> \c SGRID, \c variant 1, dim = 1, 2, 3,
 *          <li> \c ALUGRID_SIMPLEX, \c variant 2, dim = 2, 3,
 *          <li> \c ALUGRID_CONFORM, \c variant 2, dim = 2, 2 and
 *          <li> \c ALUGRID_CUBE, \c variant 1, dim = 2, 3.</ul>
 *  \tparam GridImp
 *          Type of the underlying grid.
 *  \tparam variant
 *          Type of the codim 0 elements:
 *          <ul><li>\c 1: cubes
 *          <li>2: simplices</ul>
 **/
template <typename GridImp, int variant>
class GenericCubeProvider
{
public:
  //! Type of the provided grid.
  typedef GridImp GridType;

private:
  typedef typename GridType::LeafGridView GridViewType;

public:
  //! Dimension of the provided grid.
  static const unsigned int dim = GridType::dimension;

  //! Type of the grids coordinates.
  typedef Dune::FieldVector<typename GridType::ctype, dim> CoordinateType;

  //! Unique identifier: \c stuff.grid.provider.cube
  static const std::string id;

  /**
   *  \brief      Creates a cube.
   *  \param[in]  paramTree
   *              A Dune::ParameterTree containing
   *              <ul><li> the following keys directly or
   *              <li> a subtree named Cube::id, containing the following keys. If a subtree is present, it is always
   *selected. Also it is solely selceted, so that all keys in the supertree are ignored.</ul>
   *              The actual keys are:
   *              <ul><li> \c lowerLeft: \a double that is used as a lower left corner in each dimension.
   *              <li> \c upperRight: \a double that is used as an upper right corner in each dimension.
   *              <li> \c numElements.D \a int to denote the number of elements in direction of dimension D (has to be
   *given for each dimension seperately).
   *              <li> \c level: \a int level of refinement. If given, overrides numElements and creates \f$ 2^level \f$
   *elements per dimension.
   *              </ul>
   **/
  GenericCubeProvider(const Dune::ParameterTree paramTree)
    : lowerLeft_(0.0)
    , upperRight_(1.0)
  {
    // select subtree (if necessary)
    Dune::ParameterTree paramTree_ = paramTree;
    if (paramTree.hasSub(id))
      paramTree_ = paramTree.sub(id);
    // get outer bounds
    const double lowerLeft  = paramTree_.get("lowerLeft", 0.0);
    const double upperRight = paramTree_.get("upperRight", 1.0);
    assert(lowerLeft < upperRight);
    lowerLeft_  = lowerLeft;
    upperRight_ = upperRight;
    // get number of elements per dim
    if (paramTree.hasKey("level"))
      std::fill(numElements_.begin(), numElements_.end(), std::pow(2, paramTree.get("level", 1)));
    else {
      for (unsigned int d = 0; d < dim; ++d) {
        std::stringstream s;
        s << "numElements." << d;
        numElements_[d] = paramTree.get(s.str(), 1);
      }
    }
    buildGrid();
  } // Cube(const Dune::ParameterTree& paramTree)

  /**
   *  \brief      Creates a cube.
   *  \param[in]  lowerLeft
   *              A vector that is used as a lower left corner.
   *  \param[in]  upperRight
   *              A vector that is used as a upper right corner.
   *  \param[in]  level (optional)
   *              Level of refinement (see constructor for details).
   **/
  GenericCubeProvider(const CoordinateType& lowerLeft, const CoordinateType& upperRight, const int level = 1)
    : lowerLeft_(lowerLeft)
    , upperRight_(upperRight)
  {
    std::fill(numElements_.begin(), numElements_.end(), std::pow(2, level));
    buildGrid();
  }

  /**
   *  \brief      Creates a cube.
   *  \param[in]  lowerLeft
   *              A double that is used as a lower left corner in each dimension.
   *  \param[in]  upperRight
   *              A double that is used as a upper right corner in each dimension.
   *  \param[in]  level (optional)
   *              Level of refinement (see constructor for details).
   **/
  GenericCubeProvider(const double lowerLeft, const double upperRight, const int level = 1)
    : lowerLeft_(lowerLeft)
    , upperRight_(upperRight)
  {
    std::fill(numElements_.begin(), numElements_.end(), std::pow(2, level));
    buildGrid();
  }

  /**
    \brief      Creates a cube. This signature allows to prescribe anisotopic refinement
    \param[in]  lowerLeft
                A double that is used as a lower left corner in each dimension.
    \param[in]  upperRight
                A double that is used as a upper right corner in each dimension.
    \param[in]  elements_per_dim number of elements in each dimension.
                can contain 0 to dim elements (missing dimension are initialized to 1)
    \tparam Coord anything that CoordinateType allows to copy construct from
    \tparam ContainerType some sequence type that functions with std::begin/end
    \tparam T an unsigned integral Type
    **/
  template <class Coord, class ContainerType>
  GenericCubeProvider(
      const Coord lowerLeft, const Coord upperRight,
      const ContainerType elements_per_dim = boost::assign::list_of<typename ContainerType::value_type>().repeat(
          GridType::dimensionworld, typename ContainerType::value_type(1)))
    : lowerLeft_(lowerLeft)
    , upperRight_(upperRight)
  {
    static_assert(std::is_unsigned<typename ContainerType::value_type>::value
                      && std::is_integral<typename ContainerType::value_type>::value,
                  "only unsigned integral number of elements per dimension allowed");
    // base init in case input is shorter
    std::fill(numElements_.begin(), numElements_.end(), 1);
    std::copy(elements_per_dim.begin(), elements_per_dim.end(), numElements_.begin());
    buildGrid();
  }

  /**
    \brief  Provides access to the created grid.
    \return Reference to the grid.
    **/
  GridType& grid()
  {
    return *grid_;
  }

  /**
   *  \brief  Provides const access to the created grid.
   *  \return Reference to the grid.
   **/
  const GridType& grid() const
  {
    return *grid_;
  }

  //! access to shared ptr
  Dune::shared_ptr<GridType> gridPtr()
  {
    return grid_;
  }

  const Dune::shared_ptr<const GridType> gridPtr() const
  {
    return grid_;
  }

  const CoordinateType& lowerLeft() const
  {
    return lowerLeft_;
  }

  const CoordinateType& upperRight() const
  {
    return upperRight_;
  }

  /**
   *  \brief      Visualizes the grid using Dune::VTKWriter.
   *  \param[in]  filename
   **/
  void visualize(const std::string filename = id + ".grid") const
  {
    // vtk writer
    GridViewType gridView = grid().leafView();
    Dune::VTKWriter<GridViewType> vtkwriter(gridView);
    // boundary id
    std::vector<double> boundaryId = generateBoundaryIdVisualization(gridView);
    vtkwriter.addCellData(boundaryId, "boundaryId");
    // codim 0 entity id
    std::vector<double> entityId = generateEntityVisualization(gridView);
    vtkwriter.addCellData(entityId, "entityId");
    // write
    vtkwriter.write(filename, Dune::VTK::ascii);
  } // void visualize(const std::string filename = id + ".grid") const

private:
  void buildGrid()
  {
    static_assert(variant >= 1 && variant <= 2, "only variant 1 and 2 are valid");
    switch (variant) {
      case 1:
        grid_ = Dune::StructuredGridFactory<GridType>::createCubeGrid(lowerLeft_, upperRight_, numElements_);
        break;
      case 2:
      default:
        grid_ = Dune::StructuredGridFactory<GridType>::createSimplexGrid(lowerLeft_, upperRight_, numElements_);
        break;
    }
  } // void buildGrid(const CoordinateType& lowerLeft, const CoordinateType& upperRight)

  std::vector<double> generateBoundaryIdVisualization(const GridViewType& gridView) const
  {
    typedef typename GridViewType::IndexSet::IndexType IndexType;
    typedef typename GridViewType::template Codim<0>::Entity EntityType;
    std::vector<double> data(gridView.indexSet().size(0));
    // walk the grid
    for (typename GridViewType::template Codim<0>::Iterator it = gridView.template begin<0>();
         it != gridView.template end<0>();
         ++it) {
      const EntityType& entity     = *it;
      const IndexType& index       = gridView.indexSet().index(entity);
      data[index]                  = 0.0;
      int numberOfBoundarySegments = 0;
      bool isOnBoundary = false;
      for (typename GridViewType::IntersectionIterator intersectionIt = gridView.ibegin(entity);
           intersectionIt != gridView.iend(entity);
           ++intersectionIt) {
        if (!intersectionIt->neighbor() && intersectionIt->boundary()) {
          isOnBoundary = true;
          numberOfBoundarySegments += 1;
          data[index] += double(intersectionIt->boundaryId());
        }
      }
      if (isOnBoundary) {
        data[index] /= double(numberOfBoundarySegments);
      }
    } // walk the grid
    return data;
  } // std::vector< double > generateBoundaryIdVisualization(const GridViewType& gridView) const

  std::vector<double> generateEntityVisualization(const GridViewType& gridView) const
  {
    typedef typename GridViewType::IndexSet::IndexType IndexType;
    typedef typename GridViewType::template Codim<0>::Entity EntityType;
    std::vector<double> data(gridView.indexSet().size(0));
    // walk the grid
    for (typename GridViewType::template Codim<0>::Iterator it = gridView.template begin<0>();
         it != gridView.template end<0>();
         ++it) {
      const EntityType& entity = *it;
      const IndexType& index   = gridView.indexSet().index(entity);
      data[index]              = double(index);
    } // walk the grid
    return data;
  } // std::vector< double > generateEntityVisualization(const GridViewType& gridView) const

  CoordinateType lowerLeft_;
  CoordinateType upperRight_;
  Dune::array<unsigned int, dim> numElements_;
  Dune::shared_ptr<GridType> grid_;
}; // class GenericCubeProvider

template <typename GridImp, int variant>
const std::string GenericCubeProvider<GridImp, variant>::id = "stuff.grid.provider.cube";

template <typename GridType>
struct ElementVariant
{
  static const int id = 2;
};

template <int dim>
struct ElementVariant<Dune::YaspGrid<dim>>
{
  static const int id = 1;
};

template <int dim>
struct ElementVariant<Dune::SGrid<dim, dim>>
{
  static const int id = 1;
};

#if HAVE_ALUGRID
template <int dim>
struct ElementVariant<Dune::ALUCubeGrid<dim, dim>>
{
  static const int id = 1;
};
#endif

// default implementation of a cube for any grid
// tested for
// dim = 2
//  ALUGRID_SIMPLEX, variant 2
//  ALUGRID_CONFORM, variant 2
// dim = 3
//  ALUGRID_SIMPLEX, variant 2
#ifdef HAVE_CONFIG_H
template <class GridType = Dune::GridSelector::GridType>
#else
template <class GridType>
#endif
class CubeProvider : public GenericCubeProvider<GridType, ElementVariant<GridType>::id>
{
private:
  typedef GenericCubeProvider<GridType, ElementVariant<GridType>::id> BaseType;

public:
  typedef typename BaseType::CoordinateType CoordinateType;

  CubeProvider(const Dune::ParameterTree& paramTree)
    : BaseType(paramTree)
  {
  }

  CubeProvider(const CoordinateType& lowerLeft, const CoordinateType& upperRight, const int level = 1)
    : BaseType(lowerLeft, upperRight, level)
  {
  }

  CubeProvider(const double lowerLeft, const double upperRight, const int level = 1)
    : BaseType(lowerLeft, upperRight, level)
  {
  }

  template <class Coord, class ContainerType>
  CubeProvider(const Coord lowerLeft, const Coord upperRight,
               const ContainerType elements_per_dim = boost::assign::list_of<typename ContainerType::value_type>()
                                                          .repeat(GridType::dimensionworld,
                                                                  typename ContainerType::value_type(1)))
    : BaseType(lowerLeft, upperRight, elements_per_dim)
  {
  }
}; // class Cube

<<<<<<< HEAD
#ifdef HAVE_CONFIG_H
template <class GridType = Dune::GridSelector::GridType>
#else
template <class GridType>
#endif
class UnitCube : public Cube<GridType>
=======
template <typename GridType>
class UnitCubeProvider : public CubeProvider<GridType>
>>>>>>> 3810df6a
{
private:
  typedef CubeProvider<GridType> BaseType;

public:
  UnitCubeProvider(const Dune::ParameterTree& paramTree)
    : BaseType(0.0, 1.0, paramTree.get("level", 1))
  {
  }

  UnitCubeProvider(const int level = 1)
    : BaseType(0.0, 1.0, level)
  {
  }
}; // class UnitCube

} // namespace Grid
} // namespace Stuff
} // namespace Dune

#endif // DUNE_STUFF_GRID_PROVIDER_CUBE_HH<|MERGE_RESOLUTION|>--- conflicted
+++ resolved
@@ -21,7 +21,7 @@
 // dune-grid
 #include <dune/grid/utility/structuredgridfactory.hh>
 #include <dune/grid/yaspgrid.hh>
-#if HAVE_ALUGRID
+#ifdef HAVE_ALUGRID
 #include <dune/grid/alugrid.hh>
 #endif
 #include <dune/grid/sgrid.hh>
@@ -33,11 +33,8 @@
 namespace Stuff {
 
 namespace Grid {
-<<<<<<< HEAD
 
 namespace Provider {
-=======
->>>>>>> 3810df6a
 
 /**
  *  \brief  Creates a grid of a cube in various dimensions.
@@ -57,7 +54,7 @@
  *          <li>2: simplices</ul>
  **/
 template <typename GridImp, int variant>
-class GenericCubeProvider
+class GenericCube
 {
 public:
   //! Type of the provided grid.
@@ -92,7 +89,7 @@
    *elements per dimension.
    *              </ul>
    **/
-  GenericCubeProvider(const Dune::ParameterTree paramTree)
+  GenericCube(const Dune::ParameterTree paramTree)
     : lowerLeft_(0.0)
     , upperRight_(1.0)
   {
@@ -128,7 +125,7 @@
    *  \param[in]  level (optional)
    *              Level of refinement (see constructor for details).
    **/
-  GenericCubeProvider(const CoordinateType& lowerLeft, const CoordinateType& upperRight, const int level = 1)
+  GenericCube(const CoordinateType& lowerLeft, const CoordinateType& upperRight, const int level = 1)
     : lowerLeft_(lowerLeft)
     , upperRight_(upperRight)
   {
@@ -145,7 +142,7 @@
    *  \param[in]  level (optional)
    *              Level of refinement (see constructor for details).
    **/
-  GenericCubeProvider(const double lowerLeft, const double upperRight, const int level = 1)
+  GenericCube(const double lowerLeft, const double upperRight, const int level = 1)
     : lowerLeft_(lowerLeft)
     , upperRight_(upperRight)
   {
@@ -166,10 +163,10 @@
     \tparam T an unsigned integral Type
     **/
   template <class Coord, class ContainerType>
-  GenericCubeProvider(
-      const Coord lowerLeft, const Coord upperRight,
-      const ContainerType elements_per_dim = boost::assign::list_of<typename ContainerType::value_type>().repeat(
-          GridType::dimensionworld, typename ContainerType::value_type(1)))
+  GenericCube(const Coord lowerLeft, const Coord upperRight,
+              const ContainerType elements_per_dim = boost::assign::list_of<typename ContainerType::value_type>()
+                                                         .repeat(GridType::dimensionworld,
+                                                                 typename ContainerType::value_type(1)))
     : lowerLeft_(lowerLeft)
     , upperRight_(upperRight)
   {
@@ -305,10 +302,10 @@
   CoordinateType upperRight_;
   Dune::array<unsigned int, dim> numElements_;
   Dune::shared_ptr<GridType> grid_;
-}; // class GenericCubeProvider
+}; // class GenericCube
 
 template <typename GridImp, int variant>
-const std::string GenericCubeProvider<GridImp, variant>::id = "stuff.grid.provider.cube";
+const std::string GenericCube<GridImp, variant>::id = "stuff.grid.provider.cube";
 
 template <typename GridType>
 struct ElementVariant
@@ -328,7 +325,7 @@
   static const int id = 1;
 };
 
-#if HAVE_ALUGRID
+#ifdef HAVE_ALUGRID
 template <int dim>
 struct ElementVariant<Dune::ALUCubeGrid<dim, dim>>
 {
@@ -348,68 +345,66 @@
 #else
 template <class GridType>
 #endif
-class CubeProvider : public GenericCubeProvider<GridType, ElementVariant<GridType>::id>
+class Cube : public GenericCube<GridType, ElementVariant<GridType>::id>
 {
 private:
-  typedef GenericCubeProvider<GridType, ElementVariant<GridType>::id> BaseType;
+  typedef GenericCube<GridType, ElementVariant<GridType>::id> BaseType;
 
 public:
   typedef typename BaseType::CoordinateType CoordinateType;
 
-  CubeProvider(const Dune::ParameterTree& paramTree)
+  Cube(const Dune::ParameterTree& paramTree)
     : BaseType(paramTree)
   {
   }
 
-  CubeProvider(const CoordinateType& lowerLeft, const CoordinateType& upperRight, const int level = 1)
+  Cube(const CoordinateType& lowerLeft, const CoordinateType& upperRight, const int level = 1)
     : BaseType(lowerLeft, upperRight, level)
   {
   }
 
-  CubeProvider(const double lowerLeft, const double upperRight, const int level = 1)
+  Cube(const double lowerLeft, const double upperRight, const int level = 1)
     : BaseType(lowerLeft, upperRight, level)
   {
   }
 
   template <class Coord, class ContainerType>
-  CubeProvider(const Coord lowerLeft, const Coord upperRight,
-               const ContainerType elements_per_dim = boost::assign::list_of<typename ContainerType::value_type>()
-                                                          .repeat(GridType::dimensionworld,
-                                                                  typename ContainerType::value_type(1)))
+  Cube(const Coord lowerLeft, const Coord upperRight,
+       const ContainerType elements_per_dim = boost::assign::list_of<typename ContainerType::value_type>().repeat(
+           GridType::dimensionworld, typename ContainerType::value_type(1)))
     : BaseType(lowerLeft, upperRight, elements_per_dim)
   {
   }
 }; // class Cube
 
-<<<<<<< HEAD
 #ifdef HAVE_CONFIG_H
 template <class GridType = Dune::GridSelector::GridType>
 #else
 template <class GridType>
 #endif
 class UnitCube : public Cube<GridType>
-=======
-template <typename GridType>
-class UnitCubeProvider : public CubeProvider<GridType>
->>>>>>> 3810df6a
 {
 private:
-  typedef CubeProvider<GridType> BaseType;
+  typedef Cube<GridType> BaseType;
 
 public:
-  UnitCubeProvider(const Dune::ParameterTree& paramTree)
+  UnitCube(const Dune::ParameterTree& paramTree)
     : BaseType(0.0, 1.0, paramTree.get("level", 1))
   {
   }
 
-  UnitCubeProvider(const int level = 1)
+  UnitCube(const int level = 1)
     : BaseType(0.0, 1.0, level)
   {
   }
 }; // class UnitCube
 
+} // namespace Provider
+
 } // namespace Grid
+
 } // namespace Stuff
+
 } // namespace Dune
 
 #endif // DUNE_STUFF_GRID_PROVIDER_CUBE_HH