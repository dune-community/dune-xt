--- conflicted
+++ resolved
@@ -33,25 +33,18 @@
 #include "interface.hh"
 
 namespace Dune {
-
 namespace Stuff {
-
 namespace Grid {
-
 namespace Provider {
 
 /**
  * \brief   Gmsh grid provider
  */
-<<<<<<< HEAD
 #if defined HAVE_CONFIG_H || defined HAVE_CMAKE_CONFIG
 template <class GridImp = Dune::GridSelector::GridType>
-#else
-template <class GridImp>
-#endif
-=======
-template <class GridImp>
->>>>>>> d187f7c5
+#else // defined HAVE_CONFIG_H || defined HAVE_CMAKE_CONFIG
+template <class GridImp = Dune::SGrid<2, 2>>
+#endif // defined HAVE_CONFIG_H || defined HAVE_CMAKE_CONFIG
 class Gmsh : public Interface<GridImp>
 {
 public:
@@ -67,9 +60,10 @@
   Gmsh(const Dune::ParameterTree paramTree)
   {
     dune_static_assert(!(Dune::is_same<GridType, Dune::YaspGrid<dim>>::value), "GmshReader doesn't work with YaspGrid");
+    dune_static_assert(!(Dune::is_same<GridType, Dune::SGrid<2, 2>>::value), "GmshReader doesn't work with SGrid");
     const std::string filename = paramTree.get("mshfile", "sample.msh");
     // read gmshfile
-    grid_ = Dune::shared_ptr<GridType>(GmshReader<GridType>::read(filename, true, false));
+    grid_ = Dune::shared_ptr<GridType>(GmshReader<GridType>::read(filename));
   }
 
   //! Unique identifier: \c stuff.grid.provider.gmsh
@@ -113,12 +107,10 @@
   Dune::shared_ptr<GridType> grid_;
 }; // class Gmsh
 
+
 } // namespace Provider
-
 } // namespace Grid
-
 } // namespace Stuff
-
 } // namespace Dune
 
 #endif // DUNE_STUFF_GRID_PROVIDER_GMSH_HH