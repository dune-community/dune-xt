#ifndef DUNE_STUFF_GRID_PROVIDER_INTERFACE_HH
#define DUNE_STUFF_GRID_PROVIDER_INTERFACE_HH

#ifdef HAVE_CMAKE_CONFIG
#include "cmake_config.h"
#else
#include "config.h"
#endif // ifdef HAVE_CMAKE_CONFIG

// dune-common
#include <dune/common/fvector.hh>
#include <dune/common/shared_ptr.hh>

// dune-grid
#include <dune/grid/common/mcmgmapper.hh>
#include <dune/grid/io/file/vtk/vtkwriter.hh>

namespace Dune {
namespace Stuff {
namespace Grid {
namespace Provider {

<<<<<<< HEAD
/**
 *  \brief      Interface for all grid providers.
 *
 *  \attention  The method id() has to be implemented by the derived class, althoug it is not marked virtual (since it
 *              has to be static)
 **/
#if defined HAVE_CONFIG_H || defined HAVE_CMAKE_CONFIG
template <class GridImp = Dune::GridSelector::GridType>
#else // defined HAVE_CONFIG_H || defined HAVE_CMAKE_CONFIG
=======
>>>>>>> d187f7c5
template <class GridImp>
class Interface
{
public:
  typedef GridImp GridType;

  typedef Dune::FieldVector<typename GridType::ctype, GridType::dimension> CoordinateType;

  static const std::string id()
  {
    return "stuff.grid.provider.interface";
  }

  virtual GridType& grid() = 0;

  virtual const GridType& grid() const = 0;

  virtual Dune::shared_ptr<GridType> gridPtr() = 0;

  virtual const Dune::shared_ptr<const GridType> gridPtr() const = 0;

private:
  typedef typename GridType::LeafGridView GridViewType;

public:
  void visualize(const std::string filename) const
  {
    // vtk writer
    GridViewType gridView = grid().leafView();
    Dune::VTKWriter<GridViewType> vtkwriter(gridView);
    // boundary id
    std::vector<double> boundaryId = generateBoundaryIdVisualization(gridView);
    vtkwriter.addCellData(boundaryId, "boundaryId");
    // codim 0 entity id
    std::vector<double> entityId = generateEntityVisualization(gridView);
    vtkwriter.addCellData(entityId, "entityId");
    // write
    vtkwriter.write(filename, Dune::VTK::ascii);
  } // void visualize(const std::string filename = id + ".grid") const

private:
  std::vector<double> generateBoundaryIdVisualization(const GridViewType& gridView) const
  {
    typedef typename GridViewType::IndexSet::IndexType IndexType;
    typedef typename GridViewType::template Codim<0>::Entity EntityType;
    std::vector<double> data(gridView.indexSet().size(0));
    // walk the grid
    for (typename GridViewType::template Codim<0>::Iterator it = gridView.template begin<0>();
         it != gridView.template end<0>();
         ++it) {
      const EntityType& entity     = *it;
      const IndexType& index       = gridView.indexSet().index(entity);
      data[index]                  = 0.0;
      int numberOfBoundarySegments = 0;
      bool isOnBoundary = false;
      for (typename GridViewType::IntersectionIterator intersectionIt = gridView.ibegin(entity);
           intersectionIt != gridView.iend(entity);
           ++intersectionIt) {
        if (!intersectionIt->neighbor() && intersectionIt->boundary()) {
          isOnBoundary = true;
          numberOfBoundarySegments += 1;
          data[index] += double(intersectionIt->boundaryId());
        }
      }
      if (isOnBoundary) {
        data[index] /= double(numberOfBoundarySegments);
      }
    } // walk the grid
    return data;
  } // std::vector< double > generateBoundaryIdVisualization(const GridViewType& gridView) const

  std::vector<double> generateEntityVisualization(const GridViewType& gridView) const
  {
    typedef typename GridViewType::IndexSet::IndexType IndexType;
    typedef typename GridViewType::template Codim<0>::Entity EntityType;
    std::vector<double> data(gridView.indexSet().size(0));
    // walk the grid
    for (typename GridViewType::template Codim<0>::Iterator it = gridView.template begin<0>();
         it != gridView.template end<0>();
         ++it) {
      const EntityType& entity = *it;
      const IndexType& index   = gridView.indexSet().index(entity);
      data[index]              = double(index);
    } // walk the grid
    return data;
  } // std::vector< double > generateEntityVisualization(const GridViewType& gridView) const

}; // class Interface

} // namespace Provider
} // namespace Grid
} // namespace Stuff
} // namespace Dune

#endif // DUNE_STUFF_GRID_PROVIDER_INTERFACE_HH<|MERGE_RESOLUTION|>--- conflicted
+++ resolved
@@ -14,25 +14,18 @@
 // dune-grid
 #include <dune/grid/common/mcmgmapper.hh>
 #include <dune/grid/io/file/vtk/vtkwriter.hh>
+#include <dune/grid/sgrid.hh>
 
 namespace Dune {
 namespace Stuff {
 namespace Grid {
 namespace Provider {
 
-<<<<<<< HEAD
-/**
- *  \brief      Interface for all grid providers.
- *
- *  \attention  The method id() has to be implemented by the derived class, althoug it is not marked virtual (since it
- *              has to be static)
- **/
 #if defined HAVE_CONFIG_H || defined HAVE_CMAKE_CONFIG
 template <class GridImp = Dune::GridSelector::GridType>
 #else // defined HAVE_CONFIG_H || defined HAVE_CMAKE_CONFIG
-=======
->>>>>>> d187f7c5
-template <class GridImp>
+template <class GridImp = Dune::SGrid<2, 2>>
+#endif // defined HAVE_CONFIG_H || defined HAVE_CMAKE_CONFIG
 class Interface
 {
 public:
@@ -57,7 +50,7 @@
   typedef typename GridType::LeafGridView GridViewType;
 
 public:
-  void visualize(const std::string filename) const
+  void visualize(const std::string filename = id() + ".grid") const
   {
     // vtk writer
     GridViewType gridView = grid().leafView();
