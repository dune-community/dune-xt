--- conflicted
+++ resolved
@@ -25,20 +25,9 @@
 
 std::vector<std::string> types()
 {
-<<<<<<< HEAD
-  std::vector<std::string> ret;
-  ret.push_back("bicgstab.diagonal");
-  ret.push_back("bicgstab");
-  ret.push_back("bicgstab.ilut");
-  ret.push_back("cg");
-  ret.push_back("cg.diagonal");
-  ret.push_back("simplicialllt");
-  ret.push_back("simplicialldlt");
-  //  ret.push_back("fasp");
-  return ret;
-=======
   return {"bicgstab.diagonal", "bicgstab", "bicgstab.ilut", "cg", "cg.diagonal", "simplicialllt", "simplicialldlt"};
->>>>>>> f4c3d83f
+  //  return {"bicgstab.diagonal", "bicgstab", "bicgstab.ilut",
+  //          "cg", "cg.diagonal", "simplicialllt", "simplicialldlt", "fasp"};
 } // std::vector< std::string > types()
 
 
