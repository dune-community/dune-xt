--- conflicted
+++ resolved
@@ -138,14 +138,8 @@
    *  \attention  There is a const_cast inside, in order to forward non-const pointers to fasp. I hope they do not
    *              touch the matrix, but who knows...
    */
-<<<<<<< HEAD
   virtual size_t apply(const MatrixType& _systemMatrix, const VectorType& _rhsVector, VectorType& solutionVector,
-                       const size_t maxIter = 5000, const ElementType precision = 1e-12,
                        const Dune::ParameterTree description = Dune::ParameterTree()) const
-=======
-  virtual size_type apply(const MatrixType& _systemMatrix, const VectorType& _rhsVector, VectorType& solutionVector,
-                          const Dune::ParameterTree description = Dune::ParameterTree()) const
->>>>>>> 53b2e651
   {
     // init system matrix and right hand side
     MatrixType& systemMatrix = const_cast<MatrixType&>(_systemMatrix);
