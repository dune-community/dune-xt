--- conflicted
+++ resolved
@@ -216,31 +216,12 @@
         SequentialPreconditionerType seq_preconditioner(
             matrix_.backend(),
             opts.get("preconditioner.iterations", default_opts.get<int>("preconditioner.iterations")),
-<<<<<<< HEAD
-            opts.get("preconditioner.relaxation_factor", default_opts.get<R>("preconditioner.relaxation_factor")));
-        typedef BiCGSTABSolver<typename IstlDenseVector<S>::BackendType> SolverType;
-        SolverType solver(matrix_operator,
-                          preconditioner,
-                          opts.get("precision", default_opts.get<R>("precision")),
-                          opts.get("max_iter", default_opts.get<int>("max_iter")),
-                          opts.get("verbose", default_opts.get<int>("verbose")));
-        InverseOperatorResult stat;
-#if HAVE_MPI
-        DSC_LOG_DEBUG << "using serial bicgstab.ilut\n";
-#endif
-        solver.apply(solution.backend(), writable_rhs.backend(), stat);
-        if (!stat.converged)
-          DUNE_THROW(Exceptions::linear_solver_failed_bc_it_did_not_converge,
-                     "The dune-istl backend reported 'InverseOperatorResult.converged == false'!\n"
-                         << "Those were the given options:\n\n"
-                         << opts);
-=======
             opts.get("preconditioner.relaxation_factor", default_opts.get<S>("preconditioner.relaxation_factor")));
         auto preconditioner = Traits::make_preconditioner(seq_preconditioner, communicator_.storage_access());
         BiCgSolverType solver(matrix_operator,
                               scalar_product,
                               preconditioner,
-                              opts.get("precision", default_opts.get<S>("precision")),
+                              opts.get("precision", default_opts.get<R>("precision")),
                               opts.get("max_iter", default_opts.get<int>("max_iter")),
                               verbosity(opts, default_opts));
         solver.apply(solution.backend(), writable_rhs.backend(), solver_result);
@@ -273,7 +254,6 @@
                               opts.get("max_iter", default_opts.get<size_t>("max_iter")),
                               verbosity(opts, default_opts));
         solver.apply(solution.backend(), writable_rhs.backend(), solver_result);
->>>>>>> 8fc9b8c9
 #if HAVE_UMFPACK
       } else if (type == "umfpack") {
         UMFPack<typename MatrixType::BackendType> solver(matrix_.backend(),
