# This file is part of the dune-stuff project:
#   https://github.com/wwu-numerik/dune-stuff
# Copyright holders: Rene Milk, Felix Schindler
# License: BSD 2-Clause License (http://opensource.org/licenses/BSD-2-Clause)

enable_testing()

DEPENDENCYCHECK( ${stuff} )

set_source_files_properties( ${DUNE_HEADERS} PROPERTIES HEADER_FILE_ONLY 1 )

BEGIN_TESTCASES(dunestuff)

find_program(LATEX_FOUND latex)
if (LATEX_FOUND)
  include(UseLATEX)
  if(dune_grid-FOUND)
    # these inputs can only exist if tests have run that require dune-grid
    set( grid_texfiles pgfoutput_stacked.tex pgfoutput_leaf.tex pgfoutput_refineseries.tex)
    add_custom_command(OUTPUT ${grid_texfiles} COMMAND "./test_grid_output_pgf" DEPENDS test_grid_output_pgf)
  endif()
#
  set(texfiles ${grid_texfiles})

  add_custom_target(tex_compile)
  foreach( tex ${texfiles} )
      add_latex_document( ${tex} DEPENDS ${tex} DEFAULT_PDF MANGLE_TARGET_NAMES )
      string(REPLACE ".tex" "_pdf" pdf ${tex})
      add_dependencies(tex_compile ${pdf} )
      set_source_files_properties(${tex} GENERATED)
  endforeach( tex )
  add_test(NAME test_tex_compile COMMAND ${CMAKE_MAKE_PROGRAM} tex_compile)
  list(APPEND testnames tex_compile )
endif()

END_TESTCASES()

<<<<<<< HEAD
# link grid files
foreach (filename
         "gmsh_2d_simplices.msh"
         "dgf_1d_interval.dgf"
         "dgf_2d_interval.dgf"
         "dgf_3d_interval.dgf"
         "dgf_4d_interval.dgf"
        )
  execute_process(COMMAND ln -s "${CMAKE_CURRENT_SOURCE_DIR}/${filename}" "${CMAKE_CURRENT_BINARY_DIR}/${filename}")
endforeach (filename)
=======
install(DIRECTORY gtest
        DESTINATION ${CMAKE_INSTALL_INCLUDEDIR}/dune/
        FILES_MATCHING PATTERN "*.hh")
#         EXCLUDE PATTERN "stuff/test/*")
>>>>>>> d6ec2917
<|MERGE_RESOLUTION|>--- conflicted
+++ resolved
@@ -35,7 +35,11 @@
 
 END_TESTCASES()
 
-<<<<<<< HEAD
+install(DIRECTORY gtest
+        DESTINATION ${CMAKE_INSTALL_INCLUDEDIR}/dune/
+        FILES_MATCHING PATTERN "*.hh")
+#         EXCLUDE PATTERN "stuff/test/*")
+
 # link grid files
 foreach (filename
          "gmsh_2d_simplices.msh"
@@ -45,10 +49,4 @@
          "dgf_4d_interval.dgf"
         )
   execute_process(COMMAND ln -s "${CMAKE_CURRENT_SOURCE_DIR}/${filename}" "${CMAKE_CURRENT_BINARY_DIR}/${filename}")
-endforeach (filename)
-=======
-install(DIRECTORY gtest
-        DESTINATION ${CMAKE_INSTALL_INCLUDEDIR}/dune/
-        FILES_MATCHING PATTERN "*.hh")
-#         EXCLUDE PATTERN "stuff/test/*")
->>>>>>> d6ec2917
+endforeach (filename)