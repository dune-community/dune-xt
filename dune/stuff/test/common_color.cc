// This file is part of the dune-stuff project:
//   https://github.com/wwu-numerik/dune-stuff
// Copyright holders: Rene Milk, Felix Schindler
// License: BSD 2-Clause License (http://opensource.org/licenses/BSD-2-Clause)
//
// Contributors: Stefan Girke

#include "test_common.hh"
#include <dune/stuff/common/color.hh>

using namespace Dune::Stuff::Common;

TEST(Color, All)
{
  std::cout << "Testing some color codes for this terminal." << std::endl;
  std::cout << "WARNING: This test will succeed although some of the color codes" << std::endl;
  std::cout << "are not supported by your terminal!" << std::endl;
  std::cout << "(Sometimes 'blink', 'reverse' or 'italic' are not supported.)" << std::endl;
  std::cout << StreamModifiers::underline << "a simple 'hello world': " << StreamModifiers::endunderline
            << "hello world" << std::endl;
  std::cout << StreamModifiers::underline << "a colored 'hello world': " << StreamModifiers::endunderline
            << highlightString("hello world", 1) << std::endl;
  std::cout << StreamModifiers::underline << "a colored 'hello world': " << StreamModifiers::endunderline
            << Colors::bgreen << "hello world" << StreamModifiers::normal << std::endl;
  std::cout << StreamModifiers::underline << "a blinking 'hello world': " << StreamModifiers::endunderline
            << StreamModifiers::blink << "hello world" << StreamModifiers::endblink << std::endl;
  std::cout << StreamModifiers::underline << "an italic 'hello world': " << StreamModifiers::endunderline
            << StreamModifiers::italic << "hello world" << StreamModifiers::enditalic << std::endl;
  std::cout << StreamModifiers::underline << "an underlined 'hello world': " << StreamModifiers::endunderline
            << StreamModifiers::underline << "hello world" << StreamModifiers::endunderline << std::endl;
  std::cout << StreamModifiers::underline << "a reverse 'hello world': " << StreamModifiers::endunderline
            << StreamModifiers::reverse << "hello world" << StreamModifiers::endreverse << std::endl;
  std::cout << StreamModifiers::underline
            << "a 'hello world' with highlighted substrings ('o'): " << StreamModifiers::endunderline
            << highlightSearchString("hello world", "o", 3) << std::endl;
  std::cout << StreamModifiers::underline << "a highlighted 'hello world'-template: " << StreamModifiers::endunderline
            << highlightTemplate("Hello< World, Hello< World, Hello< World< Hello, World > > > >") << std::endl;
  std::cout << StreamModifiers::underline
            << "a highlighted 'hello world'-template only showing two levels: " << StreamModifiers::endunderline
            << highlightTemplate("Hello< World, Hello< World, Hello< World< Hello, World > > > >", 2) << std::endl;
  std::cout << StreamModifiers::underline
            << "colored 'hello world' for all available colors( 0 - 255): " << StreamModifiers::endunderline
            << std::endl;
  for (int i = 0; i < 256; ++i)
    std::cout << highlightString("hello world - ", i);
  std::cout << std::endl;
<<<<<<< HEAD
}
=======
} // main

#include <dune/stuff/test/test_main.cxx>
>>>>>>> 762aefc1
<|MERGE_RESOLUTION|>--- conflicted
+++ resolved
@@ -44,10 +44,6 @@
   for (int i = 0; i < 256; ++i)
     std::cout << highlightString("hello world - ", i);
   std::cout << std::endl;
-<<<<<<< HEAD
-}
-=======
 } // main
 
-#include <dune/stuff/test/test_main.cxx>
->>>>>>> 762aefc1
+#include <dune/stuff/test/test_main.cxx>