--- conflicted
+++ resolved
@@ -58,10 +58,4 @@
   std::cout << "begin Logger().error() test" << std::endl;
   do_something_that_takes_long(err);
   std::cout << "end   Logger().error() test" << std::endl;
-<<<<<<< HEAD
-}
-
-#include <dune/stuff/test/test_main.cxx>
-=======
-}
->>>>>>> ffe04ae5
+}