// This file is part of the dune-stuff project:
//   https://github.com/wwu-numerik/dune-stuff
// Copyright holders: Rene Milk, Felix Schindler
// License: BSD 2-Clause License (http://opensource.org/licenses/BSD-2-Clause)

#include "config.h"

#include <dune/stuff/test/gtest/gtest.h>
#include <dune/stuff/test/common.hh>
#include <dune/stuff/common/logging.hh>
#include <dune/stuff/common/logstreams.hh>

namespace DSC = Dune::Stuff::Common;

void balh(std::ostream& out)
{
  static int c = 0;
  out << "balh " << c << "\n";
  c++;
}

void do_something_that_takes_long(std::ostream& out)
{
  out << "  there should appear five dots, but not too fast:" << std::flush;
  for (unsigned int i = 0; i < 5; ++i) {
    busywait(666);
    out << "." << std::flush;
  }
  out << std::endl;
} // void do_something_that_takes_long()

TEST(LoggerTest, all)
{
<<<<<<< HEAD
  testing::InitGoogleTest(&argc, argv);

=======
>>>>>>> b9843499
  DSC::Logger().create(DSC::LOG_CONSOLE | DSC::LOG_ERROR);
  DSC::Logger().error() << "This should be in output\n";
  DSC::Logger().info() << "This should NOT be in output\n";
  DSC::Logger().debug() << "dito\n";
  DSC::Logger().flush();
  for (int i : {DSC::LOG_INFO, DSC::LOG_DEBUG, DSC::LOG_ERROR}) {
    const int id = DSC::Logger().addStream(DSC::LOG_CONSOLE | i);
    DSC::Logger().getStream(id) << "Create a new stream with id: " << id << std::endl;
  }
  DSC_LOG_ERROR.suspend();
  DSC_LOG_ERROR << "not in output\n";
  balh(DSC_LOG_ERROR);
  DSC_LOG_ERROR.resume();
  DSC_LOG_ERROR << "in output\n";
  balh(DSC_LOG_ERROR);

  // this should do nothing whatsoever
  balh(DSC::dev_null);
  DSC::Logger().flush();

  // this is the desired result:
  DSC::LogStream& err = DSC::Logger().error();
  std::cout << "begin std::cout test" << std::endl;
  do_something_that_takes_long(std::cout);
  std::cout << "end   std::cout test" << std::endl;
  std::cout << "begin Logger().error() test" << std::endl;
  do_something_that_takes_long(err);
  std::cout << "end   Logger().error() test" << std::endl;
}

#include <dune/stuff/test/test_main.cxx><|MERGE_RESOLUTION|>--- conflicted
+++ resolved
@@ -3,10 +3,9 @@
 // Copyright holders: Rene Milk, Felix Schindler
 // License: BSD 2-Clause License (http://opensource.org/licenses/BSD-2-Clause)
 
-#include "config.h"
+#include "main.hxx"
 
-#include <dune/stuff/test/gtest/gtest.h>
-#include <dune/stuff/test/common.hh>
+// dune-stuff
 #include <dune/stuff/common/logging.hh>
 #include <dune/stuff/common/logstreams.hh>
 
@@ -31,11 +30,6 @@
 
 TEST(LoggerTest, all)
 {
-<<<<<<< HEAD
-  testing::InitGoogleTest(&argc, argv);
-
-=======
->>>>>>> b9843499
   DSC::Logger().create(DSC::LOG_CONSOLE | DSC::LOG_ERROR);
   DSC::Logger().error() << "This should be in output\n";
   DSC::Logger().info() << "This should NOT be in output\n";
@@ -64,6 +58,4 @@
   std::cout << "begin Logger().error() test" << std::endl;
   do_something_that_takes_long(err);
   std::cout << "end   Logger().error() test" << std::endl;
-}
-
-#include <dune/stuff/test/test_main.cxx>+}