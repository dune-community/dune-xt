// This file is part of the dune-stuff project:
//   https://github.com/wwu-numerik/dune-stuff
// Copyright holders: Rene Milk, Felix Schindler
// License: BSD 2-Clause License (http://opensource.org/licenses/BSD-2-Clause)

#include "test_common.hh"

#include <dune/stuff/common/string.hh>
#include <dune/stuff/common/logstreams.hh>
#include <vector>

#include <dune/stuff/common/disable_warnings.hh>
#include <dune/common/fmatrix.hh>
#include <dune/common/densematrix.hh>
#include <dune/common/fvector.hh>
#include <dune/common/dynmatrix.hh>
#include <dune/stuff/common/reenable_warnings.hh>
#include <dune/common/dynvector.hh>
#include <dune/common/densevector.hh>

#include <dune/stuff/common/exceptions.hh>
#include <dune/stuff/common/fvector.hh>
#include <dune/stuff/common/fmatrix.hh>
#include <dune/stuff/la/container/common.hh>
#if HAVE_EIGEN
#include <dune/stuff/la/container/eigen.hh>
#endif
#if HAVE_DUNE_ISTL
#include <dune/stuff/la/container/istl.hh>
#endif

using namespace Dune::Stuff::Common;
using namespace std;


// define types and expected values for the typed tests
template <class MatrixType>
struct MatrixStringTestDouble : public ::testing::Test
{
  void check() const
  {
    EXPECT_EQ("[1.000000 2.000000; 3.000000 4.000000]", toString(fromString<MatrixType>("[1.0 2; 3.0 4]")));
    EXPECT_THROW(fromString<MatrixType>("[1 2; 3 4]", 3, 3), Dune::Stuff::Exceptions::configuration_error);
  }
};

template <class MatrixType>
struct MatrixStringTestChar : public ::testing::Test
{
  void check() const
  {
    EXPECT_EQ("[1 2; 3 4]", toString(fromString<MatrixType>("[1 2; 3 4]")));
    EXPECT_THROW(fromString<MatrixType>("[1 2; 3 4]", 3, 3), Dune::Stuff::Exceptions::configuration_error);
  }
};

template <class VectorType>
struct VectorStringTestDouble : public ::testing::Test
{
  void check() const
  {
    EXPECT_EQ("[1.000000 2.000000 3.000000]", toString(fromString<VectorType>("[1.0 2 3.0]")));
    EXPECT_THROW(fromString<VectorType>("[1.0 2 3.0]", 4), Dune::Stuff::Exceptions::configuration_error);
  }
};

template <class VectorType>
struct VectorStringTestInt : public ::testing::Test
{
  void check() const
  {
    EXPECT_EQ("[1 2 3]", toString(fromString<VectorType>("[1 2 3]")));
    EXPECT_THROW(fromString<VectorType>("[1 2 3]", 4), Dune::Stuff::Exceptions::configuration_error);
  }
};

typedef testing::Types<std::vector<double>, Dune::Stuff::LA::CommonDenseVector<double>, Dune::DynamicVector<double>,
                       Dune::FieldVector<double, 3>, Dune::Stuff::Common::FieldVector<double, 3>
#if HAVE_EIGEN
                       ,
                       Dune::Stuff::LA::EigenDenseVector<double>, Dune::Stuff::LA::EigenMappedDenseVector<double>
#endif
#if HAVE_DUNE_ISTL
                       ,
                       Dune::Stuff::LA::IstlDenseVector<double>
#endif
                       > VectorTypesDouble;

typedef testing::Types<std::vector<int>, Dune::Stuff::LA::CommonDenseVector<int>, Dune::DynamicVector<int>,
                       Dune::FieldVector<int, 3>, Dune::Stuff::Common::FieldVector<int, 3>
#if HAVE_DUNE_ISTL
                       ,
                       Dune::Stuff::LA::IstlDenseVector<int>
#endif
                       > VectorTypesInt;

typedef testing::Types<Dune::DynamicMatrix<double>, Dune::Stuff::LA::CommonDenseMatrix<double>,
                       Dune::Stuff::Common::FieldMatrix<double, 2, 2>, Dune::FieldMatrix<double, 2, 2>
#if HAVE_EIGEN
                       ,
                       Dune::Stuff::LA::EigenDenseMatrix<double>
#endif
                       > MatrixTypesDouble;

typedef testing::Types<Dune::DynamicMatrix<char>, Dune::Stuff::LA::CommonDenseMatrix<char>,
                       Dune::Stuff::Common::FieldMatrix<char, 2, 2>, Dune::FieldMatrix<char, 2, 2>
#if HAVE_EIGEN
                       ,
                       Dune::Stuff::LA::EigenDenseMatrix<char>
#endif
                       > MatrixTypesChar;

// fromString/toString tests for vector and matrix types
TYPED_TEST_CASE(MatrixStringTestDouble, MatrixTypesDouble);
TYPED_TEST(MatrixStringTestDouble, CheckDouble)
{
  this->check();
}

TYPED_TEST_CASE(MatrixStringTestChar, MatrixTypesChar);
TYPED_TEST(MatrixStringTestChar, CheckChar)
{
  this->check();
}

TYPED_TEST_CASE(VectorStringTestDouble, VectorTypesDouble);
TYPED_TEST(VectorStringTestDouble, CheckDouble)
{
  this->check();
}

TYPED_TEST_CASE(VectorStringTestInt, VectorTypesInt);
TYPED_TEST(VectorStringTestInt, CheckInt)
{
  this->check();
}

// Additional fromString/toString tests
TEST(StringTest, ConvertTo)
{
  EXPECT_EQ("9", toString(fromString<int>("9")));
  EXPECT_EQ("P", toString(fromString<char>("P")));
  EXPECT_EQ(double(0.1), fromString<double>(toString<double>(0.1)));
  EXPECT_EQ("0.100006", toString(fromString<double>("0.1000055511151231257827021181583404541015625")));
  EXPECT_EQ("1", toString(fromString<bool>("1")));
  EXPECT_EQ("0", toString(fromString<bool>("0")));
  EXPECT_EQ("-1", toString(fromString<long>("-1")));
}

TEST(StringTest, ConvertFrom)
{
  EXPECT_EQ(9, fromString<int>("9"));
  EXPECT_EQ(0, fromString<int>("0"));
  EXPECT_EQ('p', fromString<char>(toString('p')));
  EXPECT_EQ(-1, fromString<char>(toString(char(-1))));
  EXPECT_THROW(fromString<char>("sd"), Dune::Stuff::Exceptions::wrong_input_given);
  EXPECT_EQ(true, fromString<bool>("1"));
  EXPECT_EQ(false, fromString<bool>("0"));
  EXPECT_THROW(fromString<int>(""), std::invalid_argument);
}

// Hex, whitespacify, tokenize, stringFromTime tests
TEST(StringTest, Hex)
{
  EXPECT_GT(boost::lexical_cast<HexToString<unsigned long>>(cout), 0u);
  EXPECT_EQ(boost::lexical_cast<HexToString<unsigned long>>("0x00000F"), 15u);
}


TEST(StringTest, Whitespace)
{
  EXPECT_EQ("---------", whitespaceify("\t\t\t\t\t\t\t\t\t", '-'));
}

TEST(StringTest, Tokenizer)
{
  const string seps(" \t;");
  const string msg("a t\tkk;;g");
  const vector<string> tokens_default    = {"a", "t", "kk", "", "g"};
  const vector<string> tokens_compressed = {"a", "t", "kk", "g"};
  EXPECT_EQ(tokens_default, tokenize(msg, seps, boost::algorithm::token_compress_off));
  EXPECT_EQ(tokens_compressed, tokenize(msg, seps, boost::algorithm::token_compress_on));
  const string num_msg("-1 2;;4");
  vector<int> numbers_default    = {-1, 2, 0, 4};
  vector<int> numbers_compressed = {-1, 2, 4};
  EXPECT_EQ(numbers_default, tokenize<int>(num_msg, seps, boost::algorithm::token_compress_off));
  EXPECT_EQ(numbers_compressed, tokenize<int>(num_msg, seps, boost::algorithm::token_compress_on));
}

TEST(StringTest, TimeString)
{
  string ts = stringFromTime(-1);
<<<<<<< HEAD
}
=======
}

#include <dune/stuff/test/test_main.cxx>
>>>>>>> 762aefc1
<|MERGE_RESOLUTION|>--- conflicted
+++ resolved
@@ -190,10 +190,6 @@
 TEST(StringTest, TimeString)
 {
   string ts = stringFromTime(-1);
-<<<<<<< HEAD
-}
-=======
 }
 
-#include <dune/stuff/test/test_main.cxx>
->>>>>>> 762aefc1
+#include <dune/stuff/test/test_main.cxx>