// This file is part of the dune-stuff project:
//   https://github.com/wwu-numerik/dune-stuff
// Copyright holders: Rene Milk, Felix Schindler
// License: BSD 2-Clause License (http://opensource.org/licenses/BSD-2-Clause)

#include "test_common.hh"

#include <memory>

#include <dune/common/exceptions.hh>

#include <dune/stuff/functions/interfaces.hh>
#include <dune/stuff/functions/expression.hh>


// we need this nasty code generation because the testing::Types< ... > only accepts 50 arguments
// and all combinations of functions and entities and dimensions and fieldtypes would be way too much
#define TEST_STRUCT_GENERATOR(ftype, etype)                                                                            \
  template <class LocalizableFunctionType>                                                                             \
  struct ftype##etype##Test : public ::testing::Test                                                                   \
  {                                                                                                                    \
    typedef typename LocalizableFunctionType::EntityType EntityType;                                                   \
    typedef typename LocalizableFunctionType::LocalfunctionType LocalfunctionType;                                     \
    typedef typename LocalizableFunctionType::DomainFieldType DomainFieldType;                                         \
    static const unsigned int dimDomain = LocalizableFunctionType::dimDomain;                                          \
    typedef typename LocalizableFunctionType::DomainType DomainType;                                                   \
    typedef typename LocalizableFunctionType::RangeFieldType RangeFieldType;                                           \
    static const unsigned int dimRange     = LocalizableFunctionType::dimRange;                                        \
    static const unsigned int dimRangeCols = LocalizableFunctionType::dimRangeCols;                                    \
    typedef typename LocalizableFunctionType::RangeType RangeType;                                                     \
    typedef typename LocalizableFunctionType::JacobianRangeType JacobianRangeType;                                     \
                                                                                                                       \
    void check() const                                                                                                 \
    {                                                                                                                  \
      const std::unique_ptr<const LocalizableFunctionType> function(                                                   \
          LocalizableFunctionType::create(LocalizableFunctionType::default_config()));                                 \
    }                                                                                                                  \
  };
// TEST_STRUCT_GENERATOR


#if HAVE_DUNE_GRID

#include <dune/stuff/common/disable_warnings.hh>
#include <dune/grid/sgrid.hh>
#include <dune/stuff/common/reenable_warnings.hh>

typedef Dune::SGrid<1, 1>::Codim<0>::Entity DuneSGrid1dEntityType;
typedef Dune::SGrid<2, 2>::Codim<0>::Entity DuneSGrid2dEntityType;
typedef Dune::SGrid<3, 3>::Codim<0>::Entity DuneSGrid3dEntityType;

// the matrix valued version is missing the create() and default_config() method
typedef testing::
    Types<Dune::Stuff::Functions::Expression<DuneSGrid1dEntityType, double, 1, double, 1, 1>
          //                      , Dune::Stuff::Functions::Expression< DuneSGrid1dEntityType, double, 1, double, 1, 2 >
          //                      , Dune::Stuff::Functions::Expression< DuneSGrid1dEntityType, double, 1, double, 1, 3 >
          ,
          Dune::Stuff::Functions::Expression<DuneSGrid1dEntityType, double, 1, double, 2, 1>
          //                      , Dune::Stuff::Functions::Expression< DuneSGrid1dEntityType, double, 1, double, 2, 2 >
          //                      , Dune::Stuff::Functions::Expression< DuneSGrid1dEntityType, double, 1, double, 2, 3 >
          ,
          Dune::Stuff::Functions::Expression<DuneSGrid1dEntityType, double, 1, double, 3, 1>
          //                      , Dune::Stuff::Functions::Expression< DuneSGrid1dEntityType, double, 1, double, 3, 2 >
          //                      , Dune::Stuff::Functions::Expression< DuneSGrid1dEntityType, double, 1, double, 3, 3 >
          ,
          Dune::Stuff::Functions::Expression<DuneSGrid2dEntityType, double, 2, double, 1, 1>
          //                      , Dune::Stuff::Functions::Expression< DuneSGrid2dEntityType, double, 2, double, 1, 2 >
          //                      , Dune::Stuff::Functions::Expression< DuneSGrid2dEntityType, double, 2, double, 1, 3 >
          ,
          Dune::Stuff::Functions::Expression<DuneSGrid2dEntityType, double, 2, double, 2, 1>
          //                      , Dune::Stuff::Functions::Expression< DuneSGrid2dEntityType, double, 2, double, 2, 2 >
          //                      , Dune::Stuff::Functions::Expression< DuneSGrid2dEntityType, double, 2, double, 2, 3 >
          ,
          Dune::Stuff::Functions::Expression<DuneSGrid2dEntityType, double, 2, double, 3, 1>
          //                      , Dune::Stuff::Functions::Expression< DuneSGrid2dEntityType, double, 2, double, 3, 2 >
          //                      , Dune::Stuff::Functions::Expression< DuneSGrid2dEntityType, double, 2, double, 3, 3 >
          ,
          Dune::Stuff::Functions::Expression<DuneSGrid3dEntityType, double, 3, double, 1, 1>
          //                      , Dune::Stuff::Functions::Expression< DuneSGrid3dEntityType, double, 3, double, 1, 2 >
          //                      , Dune::Stuff::Functions::Expression< DuneSGrid3dEntityType, double, 3, double, 1, 3 >
          ,
          Dune::Stuff::Functions::Expression<DuneSGrid3dEntityType, double, 3, double, 2, 1>
          //                      , Dune::Stuff::Functions::Expression< DuneSGrid3dEntityType, double, 3, double, 2, 2 >
          //                      , Dune::Stuff::Functions::Expression< DuneSGrid3dEntityType, double, 3, double, 2, 3 >
          ,
          Dune::Stuff::Functions::Expression<DuneSGrid3dEntityType, double, 3, double, 3, 1>
          //                      , Dune::Stuff::Functions::Expression< DuneSGrid3dEntityType, double, 3, double, 3, 2 >
          //                      , Dune::Stuff::Functions::Expression< DuneSGrid3dEntityType, double, 3, double, 3, 3 >
          > ExpressionFunctionSGridEntityTypes;

TEST_STRUCT_GENERATOR(ExpressionFunction, SGridEntity)
TYPED_TEST_CASE(ExpressionFunctionSGridEntityTest, ExpressionFunctionSGridEntityTypes);
TYPED_TEST(ExpressionFunctionSGridEntityTest, provides_required_methods)
{
  this->check();
}

#include <dune/grid/yaspgrid.hh>

typedef Dune::YaspGrid<1>::Codim<0>::Entity DuneYaspGrid1dEntityType;
typedef Dune::YaspGrid<2>::Codim<0>::Entity DuneYaspGrid2dEntityType;
typedef Dune::YaspGrid<3>::Codim<0>::Entity DuneYaspGrid3dEntityType;

typedef testing::Types<Dune::Stuff::Functions::Expression<DuneYaspGrid1dEntityType, double, 1, double, 1, 1>
                       //                      , Dune::Stuff::Functions::Expression< DuneYaspGrid1dEntityType, double,
                       //                      1, double, 1, 2 >
                       //                      , Dune::Stuff::Functions::Expression< DuneYaspGrid1dEntityType, double,
                       //                      1, double, 1, 3 >
                       ,
                       Dune::Stuff::Functions::Expression<DuneYaspGrid1dEntityType, double, 1, double, 2, 1>
                       //                      , Dune::Stuff::Functions::Expression< DuneYaspGrid1dEntityType, double,
                       //                      1, double, 2, 2 >
                       //                      , Dune::Stuff::Functions::Expression< DuneYaspGrid1dEntityType, double,
                       //                      1, double, 2, 3 >
                       ,
                       Dune::Stuff::Functions::Expression<DuneYaspGrid1dEntityType, double, 1, double, 3, 1>
                       //                      , Dune::Stuff::Functions::Expression< DuneYaspGrid1dEntityType, double,
                       //                      1, double, 3, 2 >
                       //                      , Dune::Stuff::Functions::Expression< DuneYaspGrid1dEntityType, double,
                       //                      1, double, 3, 3 >
                       ,
                       Dune::Stuff::Functions::Expression<DuneYaspGrid2dEntityType, double, 2, double, 1, 1>
                       //                      , Dune::Stuff::Functions::Expression< DuneYaspGrid2dEntityType, double,
                       //                      2, double, 1, 2 >
                       //                      , Dune::Stuff::Functions::Expression< DuneYaspGrid2dEntityType, double,
                       //                      2, double, 1, 3 >
                       ,
                       Dune::Stuff::Functions::Expression<DuneYaspGrid2dEntityType, double, 2, double, 2, 1>
                       //                      , Dune::Stuff::Functions::Expression< DuneYaspGrid2dEntityType, double,
                       //                      2, double, 2, 2 >
                       //                      , Dune::Stuff::Functions::Expression< DuneYaspGrid2dEntityType, double,
                       //                      2, double, 2, 3 >
                       ,
                       Dune::Stuff::Functions::Expression<DuneYaspGrid2dEntityType, double, 2, double, 3, 1>
                       //                      , Dune::Stuff::Functions::Expression< DuneYaspGrid2dEntityType, double,
                       //                      2, double, 3, 2 >
                       //                      , Dune::Stuff::Functions::Expression< DuneYaspGrid2dEntityType, double,
                       //                      2, double, 3, 3 >
                       ,
                       Dune::Stuff::Functions::Expression<DuneYaspGrid3dEntityType, double, 3, double, 1, 1>
                       //                      , Dune::Stuff::Functions::Expression< DuneYaspGrid3dEntityType, double,
                       //                      3, double, 1, 2 >
                       //                      , Dune::Stuff::Functions::Expression< DuneYaspGrid3dEntityType, double,
                       //                      3, double, 1, 3 >
                       ,
                       Dune::Stuff::Functions::Expression<DuneYaspGrid3dEntityType, double, 3, double, 2, 1>
                       //                      , Dune::Stuff::Functions::Expression< DuneYaspGrid3dEntityType, double,
                       //                      3, double, 2, 2 >
                       //                      , Dune::Stuff::Functions::Expression< DuneYaspGrid3dEntityType, double,
                       //                      3, double, 2, 3 >
                       ,
                       Dune::Stuff::Functions::Expression<DuneYaspGrid3dEntityType, double, 3, double, 3, 1>
                       //                      , Dune::Stuff::Functions::Expression< DuneYaspGrid3dEntityType, double,
                       //                      3, double, 3, 2 >
                       //                      , Dune::Stuff::Functions::Expression< DuneYaspGrid3dEntityType, double,
                       //                      3, double, 3, 3 >
                       > ExpressionFunctionYaspGridEntityTypes;

TEST_STRUCT_GENERATOR(ExpressionFunction, YaspGridEntity)
TYPED_TEST_CASE(ExpressionFunctionYaspGridEntityTest, ExpressionFunctionYaspGridEntityTypes);
TYPED_TEST(ExpressionFunctionYaspGridEntityTest, provides_required_methods)
{
  this->check();
}

#if HAVE_ALUGRID_SERIAL_H || HAVE_ALUGRID_PARALLEL_H

#undef HAVE_GRIDTYPE
#undef WORLDDIM
#undef GRIDDIM
#undef GRIDTYPE
#undef ENABLE_ALUGRID
#undef HAVE_ALUGRID
#define ENABLE_ALUGRID 1
#define HAVE_ALUGRID 1

#include <dune/stuff/common/disable_warnings.hh>
#include <dune/grid/alugrid.hh>
#include <dune/stuff/common/reenable_warnings.hh>

typedef Dune::ALUGrid<2, 2, Dune::simplex, Dune::nonconforming>::Codim<0>::Entity DuneAluSimplexGrid2dEntityType;
typedef Dune::ALUGrid<3, 3, Dune::simplex, Dune::nonconforming>::Codim<0>::Entity DuneAluSimplexGrid3dEntityType;
typedef Dune::ALUGrid<3, 3, Dune::cube, Dune::nonconforming>::Codim<0>::Entity DuneAluCubeGrid3dEntityType;

typedef testing::Types<Dune::Stuff::Functions::Expression<DuneAluSimplexGrid2dEntityType, double, 2, double, 1, 1>
                       //                      , Dune::Stuff::Functions::Expression< DuneAluSimplexGrid2dEntityType,
                       //                      double, 2, double, 1, 2 >
                       //                      , Dune::Stuff::Functions::Expression< DuneAluSimplexGrid2dEntityType,
                       //                      double, 2, double, 1, 3 >
                       ,
                       Dune::Stuff::Functions::Expression<DuneAluSimplexGrid2dEntityType, double, 2, double, 2, 1>
                       //                      , Dune::Stuff::Functions::Expression< DuneAluSimplexGrid2dEntityType,
                       //                      double, 2, double, 2, 2 >
                       //                      , Dune::Stuff::Functions::Expression< DuneAluSimplexGrid2dEntityType,
                       //                      double, 2, double, 2, 3 >
                       ,
                       Dune::Stuff::Functions::Expression<DuneAluSimplexGrid2dEntityType, double, 2, double, 3, 1>
                       //                      , Dune::Stuff::Functions::Expression< DuneAluSimplexGrid2dEntityType,
                       //                      double, 2, double, 3, 2 >
                       //                      , Dune::Stuff::Functions::Expression< DuneAluSimplexGrid2dEntityType,
                       //                      double, 2, double, 3, 3 >

                       ,
                       Dune::Stuff::Functions::Expression<DuneAluSimplexGrid3dEntityType, double, 3, double, 1, 1>
                       //                      , Dune::Stuff::Functions::Expression< DuneAluSimplexGrid3dEntityType,
                       //                      double, 3, double, 1, 2 >
                       //                      , Dune::Stuff::Functions::Expression< DuneAluSimplexGrid3dEntityType,
                       //                      double, 3, double, 1, 3 >
                       ,
                       Dune::Stuff::Functions::Expression<DuneAluSimplexGrid3dEntityType, double, 3, double, 2, 1>
                       //                      , Dune::Stuff::Functions::Expression< DuneAluSimplexGrid3dEntityType,
                       //                      double, 3, double, 2, 2 >
                       //                      , Dune::Stuff::Functions::Expression< DuneAluSimplexGrid3dEntityType,
                       //                      double, 3, double, 2, 3 >
                       ,
                       Dune::Stuff::Functions::Expression<DuneAluSimplexGrid3dEntityType, double, 3, double, 3, 1>
                       //                      , Dune::Stuff::Functions::Expression< DuneAluSimplexGrid3dEntityType,
                       //                      double, 3, double, 3, 2 >
                       //                      , Dune::Stuff::Functions::Expression< DuneAluSimplexGrid3dEntityType,
                       //                      double, 3, double, 3, 3 >

                       ,
                       Dune::Stuff::Functions::Expression<DuneAluCubeGrid3dEntityType, double, 3, double, 1, 1>
                       //                      , Dune::Stuff::Functions::Expression< DuneAluCubeGrid3dEntityType,
                       //                      double, 3, double, 1, 2 >
                       //                      , Dune::Stuff::Functions::Expression< DuneAluCubeGrid3dEntityType,
                       //                      double, 3, double, 1, 3 >
                       ,
                       Dune::Stuff::Functions::Expression<DuneAluCubeGrid3dEntityType, double, 3, double, 2, 1>
                       //                      , Dune::Stuff::Functions::Expression< DuneAluCubeGrid3dEntityType,
                       //                      double, 3, double, 2, 2 >
                       //                      , Dune::Stuff::Functions::Expression< DuneAluCubeGrid3dEntityType,
                       //                      double, 3, double, 2, 3 >
                       ,
                       Dune::Stuff::Functions::Expression<DuneAluCubeGrid3dEntityType, double, 3, double, 3, 1>
                       //                      , Dune::Stuff::Functions::Expression< DuneAluCubeGrid3dEntityType,
                       //                      double, 3, double, 3, 2 >
                       //                      , Dune::Stuff::Functions::Expression< DuneAluCubeGrid3dEntityType,
                       //                      double, 3, double, 3, 3 >
                       > ExpressionFunctionAluGridEntityTypes;

TEST_STRUCT_GENERATOR(ExpressionFunction, AluGridEntity)
TYPED_TEST_CASE(ExpressionFunctionAluGridEntityTest, ExpressionFunctionAluGridEntityTypes);
TYPED_TEST(ExpressionFunctionAluGridEntityTest, provides_required_methods)
{
  this->check();
}

#endif // HAVE_ALUGRID_SERIAL || HAVE_ALUGRID_PARALLEL
<<<<<<< HEAD
#endif // HAVE_DUNE_GRID
=======
#endif // HAVE_DUNE_GRID


#include <dune/stuff/test/test_main.cxx>
>>>>>>> 12934c6b
<|MERGE_RESOLUTION|>--- conflicted
+++ resolved
@@ -247,11 +247,7 @@
 }
 
 #endif // HAVE_ALUGRID_SERIAL || HAVE_ALUGRID_PARALLEL
-<<<<<<< HEAD
 #endif // HAVE_DUNE_GRID
-=======
-#endif // HAVE_DUNE_GRID
-
-
-#include <dune/stuff/test/test_main.cxx>
->>>>>>> 12934c6b
+
+
+#include <dune/stuff/test/test_main.cxx>