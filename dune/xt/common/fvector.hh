--- conflicted
+++ resolved
@@ -236,33 +236,25 @@
   template <size_t SZ = SIZE, class Field = K>
   static inline VectorTypeTemplate<SZ, Field> create(const size_t sz)
   {
-<<<<<<< HEAD
-    return VectorTypeTemplate<SZ, Field>(sz);
-=======
-    if (sz != SIZE)
+    if (sz != SZ)
       DUNE_THROW(Exceptions::wrong_input_given,
-                 "You are trying to construct a FieldVector< ..., " << SIZE << " > (of "
+                 "You are trying to construct a FieldVector< ..., " << SZ << " > (of "
                                                                     << "static size) with "
                                                                     << sz
                                                                     << " elements!");
-    return Dune::XT::Common::FieldVector<K, SIZE>();
->>>>>>> 894da4ea
+    return VectorTypeTemplate<SZ, Field>();
   }
 
   template <size_t SZ = SIZE, class Field = K>
   static inline VectorTypeTemplate<SZ, Field> create(const size_t sz, const Field& val)
   {
-<<<<<<< HEAD
-    return VectorTypeTemplate<SZ, Field>(sz, val);
-=======
-    if (sz != SIZE)
+    if (sz != SZ)
       DUNE_THROW(Exceptions::wrong_input_given,
-                 "You are trying to construct a FieldVector< ..., " << SIZE << " > (of "
+                 "You are trying to construct a FieldVector< ..., " << SZ << " > (of "
                                                                     << "static size) with "
                                                                     << sz
                                                                     << " elements!");
-    return Dune::XT::Common::FieldVector<K, SIZE>(val);
->>>>>>> 894da4ea
+    return VectorTypeTemplate<SZ, Field>(val);
   }
 };
 
