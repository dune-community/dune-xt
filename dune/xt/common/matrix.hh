// This file is part of the dune-xt project:
//   https://github.com/dune-community/dune-xt
// Copyright 2009-2020 dune-xt developers and contributors. All rights reserved.
// License: Dual licensed as BSD 2-Clause License (http://opensource.org/licenses/BSD-2-Clause)
//      or  GPL-2.0+ (http://opensource.org/licenses/gpl-license)
//          with "runtime exception" (http://www.dune-project.org/license.html)
// Authors:
//   Andreas Buhr    (2014)
//   Felix Schindler (2012 - 2017, 2019)
//   René Fritze     (2010 - 2016, 2018 - 2019)
//   Sven Kaulmann   (2010 - 2011)
//   Tobias Leibner  (2014, 2017 - 2018, 2020)

#ifndef DUNE_XT_COMMON_MATRIX_HH
#define DUNE_XT_COMMON_MATRIX_HH

#include <memory>
#include <ostream>

#include <dune/common/dynmatrix.hh>
#include <dune/common/fmatrix.hh>

#include <dune/xt/common/exceptions.hh>
#include <dune/xt/common/numeric_cast.hh>
#include <dune/xt/common/type_traits.hh>

namespace Dune {
namespace XT {
namespace Common {


// Sparsity pattern placeholder representing a dense matrix pattern.
struct FullPattern
{};

/**
 * \brief Traits to uniformly handle matrices.
 *
 *        If you want your matrix class to benefit from the functionality defined in this header you have to manually
 *        specify a specialization of this class in your code with is_matrix defined to true and the appropriate
 *        static methods implemented and members defined (see the specializations below).
 */
template <class MatType>
struct MatrixAbstraction
{
  using M = std::conditional_t<std::is_same<MatType, void>::value, int, MatType>; // avoid reference to void
  typedef M MatrixType;
  typedef typename Dune::FieldTraits<M>::field_type ScalarType;
  typedef typename Dune::FieldTraits<M>::real_type RealType;
  typedef ScalarType S;
  typedef RealType R;

  template <size_t rows = 0, size_t cols = 0, class FieldType = ScalarType>
  using MatrixTypeTemplate = MatrixType;

  static const bool is_matrix = false;

  static const bool has_static_size = false;

  static const size_t static_rows = std::numeric_limits<size_t>::max();

  static const size_t static_cols = std::numeric_limits<size_t>::max();

  static const constexpr StorageLayout storage_layout = XT::Common::StorageLayout::other;

  static const bool has_ostream = false;

  template <class SparsityPatternType = FullPattern>
  static inline /*MatrixType*/ void create(const size_t /*rows*/,
                                           const size_t /*cols*/,
                                           const ScalarType& /*val*/ = suitable_default<ScalarType>::value(),
                                           const SparsityPatternType& /*pattern*/ = SparsityPatternType())
  {
    static_assert(AlwaysFalse<MatType>::value, "Do not call me if is_matrix is false!");
  }

  template <class SparsityPatternType = FullPattern>
  static inline /*std::unique_ptr<MatrixType>*/ void
  make_unique(const size_t /*rows*/,
              const size_t /*cols*/,
              const ScalarType& /*val*/ = suitable_default<ScalarType>::value(),
              const SparsityPatternType& /*pattern*/ = SparsityPatternType())
  {
    static_assert(AlwaysFalse<MatType>::value, "Do not call me if is_matrix is false!");
  }

  static inline size_t rows(const MatrixType& /*mat*/)
  {
    DUNE_THROW(Dune::InvalidStateException, "Do not call me if is_matrix is false!");
    return 0;
  }

  static inline size_t cols(const MatrixType& /*mat*/)
  {
    DUNE_THROW(Dune::InvalidStateException, "Do not call me if is_matrix is false!");
    return 0;
  }

  static inline void
  set_entry(MatrixType& /*mat*/, const size_t /*row*/, const size_t /*col*/, const ScalarType& /*val*/)
  {
    static_assert(AlwaysFalse<MatType>::value, "Do not call me if is_matrix is false!");
  }

  static inline /*ScalarType*/ void get_entry(const MatrixType& /*mat*/, const size_t /*row*/, const size_t /*col*/)
  {
    static_assert(AlwaysFalse<MatType>::value, "Do not call me if is_matrix is false!");
  }

  static inline void
  add_to_entry(MatrixType& /*mat*/, const size_t /*row*/, const size_t /*col*/, const ScalarType& /*val*/)
  {
    static_assert(AlwaysFalse<MatType>::value, "Do not call me if is_matrix is false!");
  }

  static inline ScalarType* data(std::remove_const_t<MatrixType>& /*mat*/)
  {
    static_assert(AlwaysFalse<MatType>::value, "Do not call me if storage_layout is not dense!");
    return nullptr;
  }

  template <bool is_mat = is_matrix>
  static inline const std::enable_if_t<is_mat, ScalarType>* data(std::add_const_t<MatrixType>& /*vec*/)
  {
    static_assert(AlwaysFalse<MatType>::value, "Do not call me if storage_layout is not dense!");
    return nullptr;
  }
};

template <class K>
struct MatrixAbstraction<Dune::DynamicMatrix<K>>
{
  typedef Dune::DynamicMatrix<K> MatrixType;
  typedef typename Dune::FieldTraits<K>::field_type ScalarType;
  typedef typename Dune::FieldTraits<K>::real_type RealType;
  typedef ScalarType S;
  typedef RealType R;
  template <size_t rows = 0, size_t cols = 0, class FieldType = K>
  using MatrixTypeTemplate = DynamicMatrix<K>;

  static const bool is_matrix = true;

  static const bool has_static_size = false;

  static const size_t static_rows = std::numeric_limits<size_t>::max();

  static const size_t static_cols = std::numeric_limits<size_t>::max();

  static const constexpr StorageLayout storage_layout = StorageLayout::other;

  static const bool has_ostream = true;

  template <class SparsityPatternType = FullPattern>
  static inline MatrixType create(const size_t rows,
                                  const size_t cols,
                                  const ScalarType& val = suitable_default<ScalarType>::value(),
                                  const SparsityPatternType& /*pattern*/ = SparsityPatternType())
  {
    return MatrixType(rows, cols, val);
  }

  template <class SparsityPatternType = FullPattern>
  static inline std::unique_ptr<MatrixType> make_unique(const size_t rows,
                                                        const size_t cols,
                                                        const ScalarType& val = suitable_default<ScalarType>::value(),
                                                        const SparsityPatternType& /*pattern*/ = SparsityPatternType())
  {
    return std::make_unique<MatrixType>(rows, cols, val);
  }


  static inline size_t rows(const MatrixType& mat)
  {
    return mat.rows();
  }

  static inline size_t cols(const MatrixType& mat)
  {
    return mat.cols();
  }

  static inline void set_entry(MatrixType& mat, const size_t row, const size_t col, const ScalarType& val)
  {
    mat[row][col] = val;
  }

  static inline ScalarType get_entry(const MatrixType& mat, const size_t row, const size_t col)
  {
    return mat[row][col];
  }

  static inline void add_to_entry(MatrixType& mat, const size_t row, const size_t col, const ScalarType& val)
  {
    mat[row][col] += val;
  }

  static inline ScalarType* data(MatrixType& mat)
  {
    return &(mat[0][0]);
  }

  static inline const ScalarType* data(const MatrixType& mat)
  {
    return &(mat[0][0]);
  }
};

template <class K, int N, int M>
struct MatrixAbstraction<Dune::FieldMatrix<K, N, M>>
{
  typedef Dune::FieldMatrix<K, N, M> MatrixType;
  typedef typename Dune::FieldTraits<K>::field_type ScalarType;
  typedef typename Dune::FieldTraits<K>::real_type RealType;
  typedef ScalarType S;
  typedef RealType R;
  template <size_t rows = N, size_t cols = M, class FieldType = K>
  using MatrixTypeTemplate = Dune::FieldMatrix<FieldType, rows, cols>;

  static const bool is_matrix = true;

  static const bool has_static_size = true;

  static const size_t static_rows = N;

  static const size_t static_cols = M;

  static const constexpr StorageLayout storage_layout = StorageLayout::dense_row_major;

  static const bool has_ostream = true;

  template <class SparsityPatternType = FullPattern>
  static inline MatrixType create(const size_t rows,
                                  const size_t cols,
                                  const ScalarType& val = suitable_default<ScalarType>::value(),
                                  const SparsityPatternType& /*pattern*/ = SparsityPatternType())
  {
    if (rows != N)
      DUNE_THROW(Exceptions::shapes_do_not_match, "rows = " << rows << "\nN = " << int(N));
    if (cols != M)
      DUNE_THROW(Exceptions::shapes_do_not_match, "cols = " << cols << "\nM = " << int(M));
    return MatrixType(val);
  }

  template <class SparsityPatternType = FullPattern>
  static inline std::unique_ptr<MatrixType> make_unique(const size_t rows,
                                                        const size_t cols,
                                                        const ScalarType& val = suitable_default<ScalarType>::value(),
                                                        const SparsityPatternType& /*pattern*/ = SparsityPatternType())
  {
    if (rows != N)
      DUNE_THROW(Exceptions::shapes_do_not_match, "rows = " << rows << "\nN = " << int(N));
    if (cols != M)
      DUNE_THROW(Exceptions::shapes_do_not_match, "cols = " << cols << "\nM = " << int(M));
    return std::make_unique<MatrixType>(val);
  }

  static constexpr size_t rows(const MatrixType& /*mat*/)
  {
    return static_cast<size_t>(N);
  }

  static constexpr size_t cols(const MatrixType& /*mat*/)
  {
    return static_cast<size_t>(M);
  }

  static inline void set_entry(MatrixType& mat, const size_t row, const size_t col, const ScalarType& val)
  {
    mat[row][col] = val;
  }

  static inline ScalarType get_entry(const MatrixType& mat, const size_t row, const size_t col)
  {
    return mat[row][col];
  }

  static inline void add_to_entry(MatrixType& mat, const size_t row, const size_t col, const ScalarType& val)
  {
    mat[row][col] += val;
  }

  static inline ScalarType* data(MatrixType& mat)
  {
    return &(mat[0][0]);
  }

  static inline const ScalarType* data(const MatrixType& mat)
  {
    return &(mat[0][0]);
  }
};


template <class MatrixType>
auto get_matrix_rows(const MatrixType& matrix)
{
  static_assert(is_matrix<MatrixType>::value);
  return MatrixAbstraction<MatrixType>::rows(matrix);
}


template <class MatrixType>
auto get_matrix_cols(const MatrixType& matrix)
{
  static_assert(is_matrix<MatrixType>::value);
  return MatrixAbstraction<MatrixType>::cols(matrix);
}


template <class MatrixType>
auto get_matrix_entry(const MatrixType& matrix, const size_t ii, const size_t jj)
{
  static_assert(is_matrix<MatrixType>::value);
  return MatrixAbstraction<MatrixType>::get_entry(matrix, ii, jj);
}


template <class MatrixType, class S>
auto set_matrix_entry(MatrixType& matrix, const size_t ii, const size_t jj, const S& value)
{
  static_assert(is_matrix<MatrixType>::value);
  MatrixAbstraction<MatrixType>::set_entry(matrix, ii, jj, value);
}


// The enable_if has to stay, there is an alternative in vector.hh!
template <class MatrixType,
          size_t ROWS = MatrixAbstraction<MatrixType>::static_rows,
          size_t COLS = MatrixAbstraction<MatrixType>::static_cols,
          class FieldType = typename MatrixAbstraction<MatrixType>::S,
          class SparsityPatternType = FullPattern>
<<<<<<< HEAD
typename std::enable_if<
    is_matrix<MatrixType>::value,
    typename MatrixAbstraction<MatrixType>::template MatrixTypeTemplate<ROWS, COLS, FieldType>>::type
=======
typename std::enable_if_t<is_matrix<MatrixType>::value,
                          typename MatrixAbstraction<MatrixType>::template MatrixTypeTemplate<ROWS, COLS, FieldType>>
>>>>>>> ede6e053
create(const size_t rows,
       const size_t cols,
       const FieldType& val = 0,
       const SparsityPatternType& pattern = SparsityPatternType())
{
  return MatrixAbstraction<
      typename MatrixAbstraction<MatrixType>::template MatrixTypeTemplate<ROWS, COLS, FieldType>>::create(rows,
                                                                                                          cols,
                                                                                                          val,
                                                                                                          pattern);
}


// The enable_if has to stay, there is an alternative in vector.hh!
template <class TargetMatrixType, class SourceMatrixType>
<<<<<<< HEAD
typename std::enable_if<is_matrix<TargetMatrixType>::value && is_matrix<SourceMatrixType>::value,
                        TargetMatrixType>::type
=======
typename std::enable_if_t<is_matrix<TargetMatrixType>::value && is_matrix<SourceMatrixType>::value, TargetMatrixType>
>>>>>>> ede6e053
zeros_like(const SourceMatrixType& source)
{
  return create<TargetMatrixType>(
      get_matrix_rows(source), get_matrix_cols(source), typename MatrixAbstraction<TargetMatrixType>::S(0));
}


// The enable_if has to stay, there is an alternative in vector.hh!
template <class MatrixType>
<<<<<<< HEAD
typename std::enable_if<is_matrix<MatrixType>::value, MatrixType>::type zeros_like(const MatrixType& source)
=======
typename std::enable_if_t<is_matrix<MatrixType>::value, MatrixType> zeros_like(const MatrixType& source)
>>>>>>> ede6e053
{
  return zeros_like<MatrixType, MatrixType>(source);
}


template <class MatrixType, class SourceVectorType, class TargetVectorType>
std::enable_if_t<is_matrix<MatrixType>::value && is_vector<SourceVectorType>::value
                     && is_vector<TargetVectorType>::value,
                 void>
mv(const MatrixType& A, const SourceVectorType& x, TargetVectorType& b)
{
  using M = MatrixAbstraction<MatrixType>;
  const size_t rows = M::rows(A);
  const size_t cols = M::rows(A);
  DUNE_THROW_IF(
      x.size() != cols, Exceptions::shapes_do_not_match, "A.cols() = " << cols << "\n x.size() = " << x.size());
  DUNE_THROW_IF(
      b.size() != rows, Exceptions::shapes_do_not_match, "A.rows() = " << rows << "\n b.size() = " << b.size());
  for (size_t ii = 0; ii < rows; ++ii)
    b[ii] = 0;
  for (size_t ii = 0; ii < rows; ++ii)
    for (size_t jj = 0; jj < cols; ++jj)
      b[ii] += M::get_entry(A, ii, jj) * x[jj];
} // ... mv(...)

template <class F>
void mv(const DynamicMatrix<F>& A, const DynamicVector<F>& x, DynamicVector<F>& b)
{
  A.mv(x, b);
}

template <class F, int ROWS, int COLS>
void mv(const FieldMatrix<F, ROWS, COLS>& A, const FieldVector<F, COLS>& x, FieldVector<F, ROWS>& b)
{
  A.mv(x, b);
}


template <class MatrixType>
typename std::enable_if_t<is_matrix<MatrixType>::value, typename MatrixAbstraction<MatrixType>::ScalarType*>
data(MatrixType& source)
{
  return MatrixAbstraction<MatrixType>::data(source);
}


template <class MatrixType>
typename std::enable_if_t<is_matrix<MatrixType>::value, typename MatrixAbstraction<MatrixType>::ScalarType*>
data(const MatrixType& source)
{
  return MatrixAbstraction<MatrixType>::data(source);
}


template <class T, class M>
typename std::enable_if_t<is_matrix<M>::value && is_arithmetic<T>::value, std::unique_ptr<T[]>>
serialize_rowwise(const M& mat)
{
  using Mat = MatrixAbstraction<M>;
  const size_t rows = Mat::rows(mat);
  const size_t cols = Mat::cols(mat);
  auto data = std::make_unique<T[]>(rows * cols);
  size_t ii = 0;
  for (size_t rr = 0; rr < rows; ++rr)
    for (size_t cc = 0; cc < cols; ++cc)
#ifdef DXT_DISABLE_CHECKS
      data[ii++] = Mat::get_entry(mat, rr, cc);
#else
      data[ii++] = numeric_cast<T>(Mat::get_entry(mat, rr, cc));
#endif
  return data;
} // ... serialize_rowwise(...)


template <class M>
typename std::enable_if_t<is_matrix<M>::value, std::unique_ptr<typename MatrixAbstraction<M>::S[]>>
serialize_rowwise(const M& mat)
{
  return serialize_rowwise<typename MatrixAbstraction<M>::ScalarType>(mat);
}


template <class T, class M>
typename std::enable_if_t<is_matrix<M>::value && is_arithmetic<T>::value, std::unique_ptr<T[]>>
serialize_colwise(const M& mat)
{
  using Mat = MatrixAbstraction<M>;
  const size_t rows = Mat::rows(mat);
  const size_t cols = Mat::cols(mat);
  auto data = std::make_unique<T[]>(rows * cols);
  size_t ii = 0;
  for (size_t cc = 0; cc < cols; ++cc)
    for (size_t rr = 0; rr < rows; ++rr)
#ifdef DXT_DISABLE_CHECKS
      data[ii++] = numeric_cast<T>(Mat::get_entry(mat, rr, cc));
#else
      data[ii++] = Mat::get_entry(mat, rr, cc);
#endif
  return data;
} // ... serialize_colwise(...)


template <class M>
typename std::enable_if_t<is_matrix<M>::value, std::unique_ptr<typename MatrixAbstraction<M>::S[]>>
serialize_colwise(const M& mat)
{
  return serialize_colwise<typename MatrixAbstraction<M>::ScalarType>(mat);
}


template <class RangeType, class SourceType>
typename std::enable_if_t<is_matrix<SourceType>::value && is_matrix<RangeType>::value, RangeType>
convert_to(const SourceType& source)
{
  const size_t rows = get_matrix_rows(source);
  const size_t cols = get_matrix_cols(source);
  auto ret = create<RangeType>(rows, cols);
  for (size_t ii = 0; ii < rows; ++ii)
    for (size_t jj = 0; jj < cols; ++jj)
      set_matrix_entry(ret,
                       ii,
                       jj,
#ifndef DXT_DISABLE_CHECKS
                       numeric_cast<typename MatrixAbstraction<RangeType>::S>(
#endif
                           get_matrix_entry(source, ii, jj)
#ifndef DXT_DISABLE_CHECKS
                               )
#endif
      );
  return ret;
} // ... convert_to(...)


template <class MatrixType, class M = MatrixAbstraction<MatrixType>>
typename std::enable_if_t<is_matrix<MatrixType>::value,
                          typename M::template MatrixTypeTemplate<M::static_cols, M::static_rows>>
transposed(const MatrixType& mat)
{
  auto ret = create<MatrixType, M::static_cols, M::static_rows>(M::cols(mat), M::rows(mat), typename M::S(0.));
  for (size_t ii = 0; ii < M::rows(mat); ++ii)
    for (size_t jj = 0; jj < M::cols(mat); ++jj)
      set_matrix_entry(ret, jj, ii, get_matrix_entry(mat, ii, jj));
  return ret;
}


template <class M, class CharType, class CharTraits>
std::basic_ostream<CharType, CharTraits>& output_matrix(std::basic_ostream<CharType, CharTraits>& out, const M& mat)
{
  using Matrix = Dune::XT::Common::MatrixAbstraction<M>;
  out << "[";
  for (size_t ii = 0; ii < Matrix::rows(mat); ++ii) {
    for (size_t jj = 0; jj < Matrix::cols(mat); ++jj) {
      out << Matrix::get_entry(mat, ii, jj);
      if (jj == Matrix::cols(mat) - 1 && ii < Matrix::rows(mat) - 1)
        out << ";";
      else if (jj < Matrix::cols(mat) - 1)
        out << " ";
    }
  }
  out << "]";
  return out;
}


} // namespace Common
} // namespace XT


template <class K>
Dune::DynamicMatrix<K> operator*(const Dune::DynamicMatrix<K>& lhs, const Dune::DynamicMatrix<K>& rhs)
{
  Dune::DynamicMatrix<K> ret(lhs.rows(), rhs.cols(), 0.);
  for (size_t ii = 0; ii < lhs.rows(); ++ii) {
    for (size_t jj = 0; jj < rhs.cols(); ++jj) {
      ret[ii][jj] = 0.;
      for (size_t kk = 0; kk < lhs.cols(); ++kk)
        ret[ii][jj] += lhs[ii][kk] * rhs[kk][jj];
    }
  }
  return ret;
}

template <class K>
Dune::DynamicMatrix<K> operator+(const Dune::DynamicMatrix<K>& lhs, const Dune::DynamicMatrix<K>& rhs)
{
  Dune::DynamicMatrix<K> ret(lhs);
  ret += rhs;
  return ret;
}

template <class K>
Dune::DynamicMatrix<K> operator-(const Dune::DynamicMatrix<K>& lhs, const Dune::DynamicMatrix<K>& rhs)
{
  Dune::DynamicMatrix<K> ret(lhs);
  ret -= rhs;
  return ret;
}


} // namespace Dune

#endif // DUNE_XT_COMMON_MATRIX_HH<|MERGE_RESOLUTION|>--- conflicted
+++ resolved
@@ -329,14 +329,9 @@
           size_t COLS = MatrixAbstraction<MatrixType>::static_cols,
           class FieldType = typename MatrixAbstraction<MatrixType>::S,
           class SparsityPatternType = FullPattern>
-<<<<<<< HEAD
 typename std::enable_if<
     is_matrix<MatrixType>::value,
     typename MatrixAbstraction<MatrixType>::template MatrixTypeTemplate<ROWS, COLS, FieldType>>::type
-=======
-typename std::enable_if_t<is_matrix<MatrixType>::value,
-                          typename MatrixAbstraction<MatrixType>::template MatrixTypeTemplate<ROWS, COLS, FieldType>>
->>>>>>> ede6e053
 create(const size_t rows,
        const size_t cols,
        const FieldType& val = 0,
@@ -352,12 +347,8 @@
 
 // The enable_if has to stay, there is an alternative in vector.hh!
 template <class TargetMatrixType, class SourceMatrixType>
-<<<<<<< HEAD
 typename std::enable_if<is_matrix<TargetMatrixType>::value && is_matrix<SourceMatrixType>::value,
                         TargetMatrixType>::type
-=======
-typename std::enable_if_t<is_matrix<TargetMatrixType>::value && is_matrix<SourceMatrixType>::value, TargetMatrixType>
->>>>>>> ede6e053
 zeros_like(const SourceMatrixType& source)
 {
   return create<TargetMatrixType>(
@@ -367,11 +358,7 @@
 
 // The enable_if has to stay, there is an alternative in vector.hh!
 template <class MatrixType>
-<<<<<<< HEAD
 typename std::enable_if<is_matrix<MatrixType>::value, MatrixType>::type zeros_like(const MatrixType& source)
-=======
-typename std::enable_if_t<is_matrix<MatrixType>::value, MatrixType> zeros_like(const MatrixType& source)
->>>>>>> ede6e053
 {
   return zeros_like<MatrixType, MatrixType>(source);
 }
