// This file is part of the dune-xt-functions project:
//   https://github.com/dune-community/dune-xt-functions
// Copyright 2009-2018 dune-xt-functions developers and contributors. All rights reserved.
// License: Dual licensed as BSD 2-Clause License (http://opensource.org/licenses/BSD-2-Clause)
//      or  GPL-2.0+ (http://opensource.org/licenses/gpl-license)
//          with "runtime exception" (http://www.dune-project.org/license.html)
// Authors:
//   Felix Schindler (2012 - 2017)
//   Kirsten Weber   (2013)
//   Rene Milk       (2012 - 2016, 2018)
//   Tobias Leibner  (2014 - 2018)

#ifndef DUNE_XT_FUNCTIONS_EXPRESSION_DEFAULT_HH
#define DUNE_XT_FUNCTIONS_EXPRESSION_DEFAULT_HH

#include <limits>
#include <vector>

#include <dune/common/fvector.hh>

#include <dune/xt/common/configuration.hh>
<<<<<<< HEAD
=======
#include <dune/xt/common/exceptions.hh>
#include <dune/xt/common/fmatrix.hh>
>>>>>>> 126dc84d
#include <dune/xt/common/parallel/threadstorage.hh>
#include <dune/xt/functions/exceptions.hh>

#include "base.hh"
#include "../interfaces.hh"

namespace Dune {
namespace XT {
namespace Functions {


<<<<<<< HEAD
/**
 * \note This is the matrix valued version, see below for scalar- and vectorvalued case.
 * \note We have a specialization for the other case on purpose, disabling all ctors and using helpers got too
 * complicated!
 */

template <size_t d, size_t r = 1, size_t rC = 1, class RangeFieldImp = double>
class ExpressionFunction : public SmoothFunctionInterface<d, r, rC, RangeFieldImp>
=======
template <class EntityImp,
          class DomainFieldImp,
          size_t domainDim,
          class RangeFieldImp,
          size_t rangeDim,
          size_t rangeDimCols = 1>
class ExpressionFunction
    : public GlobalFunctionInterface<EntityImp, DomainFieldImp, domainDim, RangeFieldImp, rangeDim, rangeDimCols>
>>>>>>> 126dc84d
{
  using BaseType = SmoothFunctionInterface<d, r, rC, RangeFieldImp>;
  using ThisType = ExpressionFunction<d, r, rC, RangeFieldImp>;

  using typename BaseType::DomainFieldType;
  using MathExpressionFunctionType = MathExpressionBase<DomainFieldType, d, RangeFieldImp, r * rC>;
  using MathExpressionGradientType = MathExpressionBase<DomainFieldType, d, RangeFieldImp, d>;

public:
  using typename BaseType::RangeType;
  using DerivativeRangeType = typename BaseType::DerivativeRangeType;

  using DomainType = typename BaseType::DomainType;
  using RangeFieldType = typename BaseType::RangeFieldType;
  using SingleDerivativeRangeType = typename BaseType::SingleDerivativeRangeType;

  static std::string static_id()
  {
    return BaseType::static_id() + ".expression";
  }

  static Common::Configuration default_config(const std::string sub_name = "")
  {
    Common::Configuration config;
    config["type"] = static_id();
    config["variable"] = "x";
    config["expression"] = "[x[0] sin(x[0]*pi) exp(x[0]); x[0] sin(x[0]*pi) exp(x[0]); x[0] sin(x[0]*pi) exp(x[0])]";
    // seperation for range
    config["gradient.0"] = "[1 0 0; pi*cos(x[0]*pi) 0 0; exp(x[0]) 0 0]";
    config["gradient.1"] = "[1 0 0; pi*cos(x[0]*pi) 0 0; exp(x[0]) 0 0]";
    config["gradient.2"] = "[1 0 0; pi*cos(x[0]*pi) 0 0; exp(x[0]) 0 0]";
    config["order"] = "3";
    config["name"] = static_id();
    if (sub_name.empty())
      return config;
    else {
      Common::Configuration tmp;
      tmp.add(config, sub_name);
      return tmp;
    }
  } // ... default_config(...)

  static std::unique_ptr<ThisType> create(const Common::Configuration config = default_config(),
                                          const std::string sub_name = "")
  {
    const Common::Configuration cfg = config.has_sub(sub_name) ? config.sub(sub_name) : config;
    const Common::Configuration default_cfg = default_config();

    try {
      if (cfg.has_sub("gradient")) {
        Common::FieldVector<Common::FieldMatrix<std::string, rC, d>, r> gradient(
            Common::FieldMatrix<std::string, rC, d>(""));
        const Common::Configuration gradient_cfg = cfg.sub("gradient");
        for (size_t ii = 0; ii < r; ++ii)
          gradient[ii] = gradient_cfg.get<FieldMatrix<std::string, rC, d>>(Common::to_string(ii));
        return Common::make_unique<ThisType>(cfg.get<std::string>("variable"),
                                             cfg.get<Common::FieldMatrix<std::string, r, rC>>("expression"),
                                             gradient,
                                             cfg.get<size_t>("order"),
                                             cfg.get("name", default_cfg.get<std::string>("name")));
      } else {
        return Common::make_unique<ThisType>(cfg.get("variable", default_cfg.get<std::string>("variable")),
                                             cfg.get<Common::FieldMatrix<std::string, r, rC>>("expression"),
                                             cfg.get("order", default_cfg.get<size_t>("order")),
                                             cfg.get("name", default_cfg.get<std::string>("name")));
      }
    } catch (const Common::Exceptions::configuration_error& ee) {
      DUNE_THROW(Exceptions::wrong_input_given,
                 "Given configuration was insufficient (see below)."
                     << "\n"
                     << "Note: if you only want to provide a gradient you still need to provide a dummy expression."
                     << "\n\n"
                     << "This was the original error: \n"
                     << ee.what()
                     << "\n\nThis would be a suitable default config:\n\n"
                     << default_config());
    }


  } // ... create(...)

private:
  // This function is required because MathExpressionFunctionBase is only valid for a scalar or vector
  static Common::FieldVector<std::string, r * rC> matrix_to_vector(const Common::FieldMatrix<std::string, r, rC>& mat)
  {
    Common::FieldVector<std::string, r * rC> ret("");
    for (size_t rr = 0; rr < r; ++rr) {
      for (size_t cc = 0; cc < rC; ++cc)
        ret[rr * rC + cc] = mat[rr][cc];
    }
    return ret;
  }


public:
  /**
   * \brief Creates an Expression function
   *
   * \param variable variable of the Expression function, e.g. "x"
   * \param expressions FieldMatrix with size r x rC for the range of the Expression function
   *  range, e.g. [1 sin(x[0]); 2 x[1]] with r = rC = 2
   * \param gradient_expressions FieldVector<FieldMatrix>, vector of the jacobian matrices, where the vector has the
   size of r and the inner Matrix the size rC x d,
   e.g.
   *  [[0 0 ; cos(x[0]) 0] , [0 0 ; 0 1]] would be the gradient_expression corresponding to the expression above
   (if
   *  d = r = rC = 2)
   * Note: it is optional to provide a gradient if you do not want to use jacobian().
   * \param ord order of the Expression function
   * \param nm name of the Expression function
   *
   * For this example the correct constructor call is
   * FunctionType function("x", {{"1", "sin(x[0])"}, {"2", "x[1]"}}, {{{"0", "0"}, {"cos(x[0])", "0"}}, {{"0", "0"},
   {"0", "1"}}}, 3);
   */

  ExpressionFunction(const std::string& variable,
                     const Common::FieldMatrix<std::string, r, rC>& expressions,
                     const Common::FieldVector<Common::FieldMatrix<std::string, rC, d>, r>& gradient_expressions,
                     const size_t ord,
                     const std::string nm = static_id())
    : function_(new MathExpressionFunctionType(variable, matrix_to_vector(expressions)))
    , order_(ord)
    , name_(nm)
  {
    build_gradients(variable, gradient_expressions);
  }

  /**
   * @brief ExpressionFunction without given gradient
   *
   */

  ExpressionFunction(const std::string& variable,
                     const Common::FieldMatrix<std::string, r, rC>& expressions,
                     const size_t ord,
                     const std::string nm = static_id())
    : function_(new MathExpressionFunctionType(variable, matrix_to_vector(expressions)))
    , order_(ord)
    , name_(nm)
  {
  }


#if !DUNE_XT_WITH_PYTHON_BINDINGS
  ExpressionFunction(const ThisType& other) = default;
#endif

  ThisType& operator=(const ThisType& other)
  {
    if (this != &other) {
      function_ = other.function_;
      order_ = other.order_;
      name_ = other.name_;
      gradients_ = other.gradients_;
    }
    return *this;
  }

  std::string type() const override final
  {
    return BaseType::static_id() + ".expression";
  }

  std::string name() const override final
  {
    return name_;
  }

  int order(const Common::Parameter& /*param*/ = {}) const override final
  {
    return order_;
  }

  using BaseType::evaluate;

  RangeType evaluate(const DomainType& point_in_global_coordinates,
                     const Common::Parameter& /*param*/ = {}) const override final
  {
    RangeType ret(0.);
    Common::FieldVector<RangeFieldType, r * rC> tmp_vector_;
    function_->evaluate(point_in_global_coordinates, tmp_vector_);
    for (size_t rr = 0; rr < r; ++rr) {
      auto& retRow = ret[rr];
      for (size_t cc = 0; cc < rC; ++cc) {
        retRow[cc] = tmp_vector_[rr * rC + cc];
        check_value(point_in_global_coordinates, retRow);
      }
    }
    return ret;
  } // ... evaluate(...)

  using BaseType::jacobian;

  DerivativeRangeType jacobian(const DomainType& point_in_global_coordinates,
                               const Common::Parameter& /*param*/ = {}) const override final
  {
    if (gradients_.size() != r)
      DUNE_THROW(NotImplemented, "Do not call jacobian() if no gradients are given on construction!");

    DerivativeRangeType ret(Common::FieldMatrix<double, rC, d>(0.));
    for (size_t cc = 0; cc < r; ++cc) {
      assert(gradients_[cc].size() == rC);
      for (size_t rr = 0; rr < rC; ++rr) {
        gradients_[cc][rr]->evaluate(point_in_global_coordinates, ret[cc][rr]);
        check_value(point_in_global_coordinates, ret[cc][rr]);
      }
    }
    return ret;
  } // ... jacobian(...)


  template <class V>
  void check_value(const DomainType& point_in_global_coordinates, const V& value) const
  {
    size_t range = value.size();
#ifndef NDEBUG
#ifndef DUNE_XT_FUNCTIONS_EXPRESSION_DISABLE_CHECKS
    bool failure = false;
    std::string error_type;
    for (size_t rr = 0; rr < range; ++rr) {
      if (Common::isnan(value[rr])) {
        failure = true;
        error_type = "NaN";
      } else if (Common::isinf(value[rr])) {
        failure = true;
        error_type = "inf";
      } else if (std::abs(value[rr]) > (0.9 * std::numeric_limits<double>::max())) {
        failure = true;
        error_type = "an unlikely value";
      }
      if (failure)
        DUNE_THROW(Common::Exceptions::internal_error,
                   "evaluating this function yielded "
                       << error_type
                       << "!\n"
                       << "The variable of this function is:     "
                       << function_->variable()
                       << "\n"
                       << "The expression of this function is: "
                       << function_->expression() // at
                       << "\n"
                       << "You tried to evaluate it with:   point_in_global_coordinates = "
                       << point_in_global_coordinates
                       << "\n"
                       << "The result was:                       "
                       << value[rr]
                       << "\n\n"
                       << "You can disable this check by defining DUNE_XT_FUNCTIONS_EXPRESSION_DISABLE_CHECKS\n");
    } // check_value(...)
#endif // DUNE_XT_FUNCTIONS_EXPRESSION_DISABLE_CHECKS
#endif // NDEBUG
  }

private:
  void build_gradients(const std::string& variable,
                       const Common::FieldVector<Common::FieldMatrix<std::string, rC, d>, r>& gradient_expressions)
  {
    for (size_t cc = 0; cc < r; ++cc) {
      gradients_.emplace_back(std::vector<std::shared_ptr<const MathExpressionGradientType>>());
      for (size_t rr = 0; rr < rC; ++rr) {
        const auto& gradient_expression = gradient_expressions[cc][rr];
        assert(gradient_expression.size() >= d);
        gradients_[cc].emplace_back(new MathExpressionGradientType(variable, gradient_expression));
      }
    }
  } // ... build_gradients(...)

  std::shared_ptr<const MathExpressionFunctionType> function_;
  size_t order_;
  std::string name_;
  std::vector<std::vector<std::shared_ptr<const MathExpressionGradientType>>> gradients_;
}; // class ExpressionFunction


template <size_t d, size_t r, class RangeFieldImp>
class ExpressionFunction<d, r, 1, RangeFieldImp> : public SmoothFunctionInterface<d, r, 1, RangeFieldImp>
{
  using BaseType = SmoothFunctionInterface<d, r, 1, RangeFieldImp>;
  using ThisType = ExpressionFunction<d, r, 1, RangeFieldImp>;

  using typename BaseType::DomainFieldType;
  using MathExpressionFunctionType = MathExpressionBase<DomainFieldType, d, RangeFieldImp, r>;
  using MathExpressionGradientType = MathExpressionBase<DomainFieldType, d, RangeFieldImp, d>;

public:
  using typename BaseType::RangeType;
  using typename BaseType::DerivativeRangeType;
  using typename BaseType::DomainType;
  using typename BaseType::RangeFieldType;
  using typename BaseType::SingleDerivativeRangeType;

  static std::string static_id()
  {
    return BaseType::static_id() + ".expression";
  }

  static Common::Configuration default_config(const std::string sub_name = "")
  {
    Common::Configuration config;
    config["type"] = static_id();
    config["variable"] = "x";
    config["expression"] = "[x[0] sin(pi*x[0]) exp(x[0])]";
    config["gradient"] = "[1 0 0; pi*cos(pi*x[0]) 0 0; exp(x[0]) 0 0]";
    config["order"] = "3";
    config["name"] = static_id();
    if (sub_name.empty())
      return config;
    else {
      Common::Configuration tmp;
      tmp.add(config, sub_name);
      return tmp;
    }
  } // ... default_config(...)

  static std::unique_ptr<ThisType> create(const Common::Configuration config = default_config(),
                                          const std::string sub_name = "")
  {
    // get correct config
    const Common::Configuration cfg = config.has_sub(sub_name) ? config.sub(sub_name) : config;
    const Common::Configuration default_cfg = default_config();

    try {
      if (cfg.has_key("gradient")) {
        const auto expression = cfg.get<Common::FieldVector<std::string, r>>("expression");
        const auto gradient = cfg.get<Common::FieldMatrix<std::string, r, d>>("gradient");
        return Common::make_unique<ThisType>(cfg.get<std::string>("variable"),
                                             expression,
                                             gradient,
                                             cfg.get<size_t>("order"),
                                             cfg.get("name", default_cfg.get<std::string>("name")));
      } else {
        auto expression = cfg.get<Common::FieldVector<std::string, r>>("expression");
        return Common::make_unique<ThisType>(cfg.get<std::string>("variable"),
                                             expression,
                                             cfg.get<size_t>("order"),
                                             cfg.get("name", default_cfg.get<std::string>("name")));
      }
    } catch (const Common::Exceptions::configuration_error& ee) {
      DUNE_THROW(Exceptions::wrong_input_given,
                 "Given configuration was insufficient (see below)."
                     << "\n"
                     << "Note: if you only want to provide a gradient you still need to provide a dummy expression."
                     << "\n\n"
                     << "This was the original error: \n"
                     << ee.what()
                     << "\n\nThis would be a suitable default config:\n\n"
                     << default_config());
    }

  } // ... create(...)

  /**
   * \brief Creates an Expression function
   *
   * This constructor just expands expressions and gradient_expressions from a Common::FieldVector and
   * Common::FieldMatrix to ExpressionStringVectorType and GradientStringVectorType, respectively.
   *
   * For instance, if d = 2 and r = 1 and expression = {"x[0]*x[1]"}, gradient should be
   * {"x[1]","x[0]"}.
   * For r = 2 we have for example the expression = {"sin(x[0])", "x[1]*x[1]"} with the gradient
   * {{"cos(x[0])", "0"}, {"0", "2*x[1]"}}.
   */

  ExpressionFunction(const std::string& variable,
                     const Common::FieldVector<std::string, r>& expressions,
                     const Common::FieldMatrix<std::string, r, d>& gradient_expressions,
                     const size_t ord,
                     const std::string nm = static_id())
    : function_(new MathExpressionFunctionType(variable, expressions))
    , order_(ord)
    , name_(nm)
  {
    build_gradients(variable, gradient_expressions);
  }

  /**
   * @brief ExpressionFunction without given gradient
   *
   */
  ExpressionFunction(const std::string& variable,
                     const Common::FieldVector<std::string, r>& expressions,
                     const size_t ord,
                     const std::string nm = static_id())
    : function_(new MathExpressionFunctionType(variable, expressions))
    , order_(ord)
    , name_(nm)
  {
  }

#if !DUNE_XT_WITH_PYTHON_BINDINGS
  ExpressionFunction(const ThisType& other) = default;
#endif

  ThisType& operator=(const ThisType& other)
  {
<<<<<<< HEAD
    if (this != &other) {
      function_ = other.function_;
      order_ = other.order_;
      name_ = other.name_;
      gradients_ = other.gradients_;
=======
    static void get_expression(const Common::Configuration& cfg, ExpressionStringVectorType& expression_as_vectors)
    {
      typedef typename XT::Common::FieldMatrix<std::string, dimRange, dimRangeCols> ExpressionMatrixType;
      const ExpressionMatrixType expression_as_matrix =
          cfg.get<ExpressionMatrixType>("expression", dimRange, dimRangeCols);
      // convert FieldMatrix to ExpressionStringVectorType
      for (size_t rr = 0; rr < dimRange; ++rr) {
        std::vector<std::string> expression_row;
        for (size_t cc = 0; cc < dimRangeCols; ++cc)
          expression_row.emplace_back(expression_as_matrix[rr][cc]);
        expression_as_vectors.emplace_back(expression_row);
      }
>>>>>>> 126dc84d
    }
    return *this;
  }

  std::string type() const override final
  {
    return BaseType::static_id() + ".expression";
  }

  std::string name() const override final
  {
    return name_;
  }

  int order(const Common::Parameter& /*param*/ = {}) const override final
  {
    return order_;
  }

  using BaseType::evaluate;

  RangeType evaluate(const DomainType& point_in_global_coordinates,
                     const Common::Parameter& /*param*/ = {}) const override final
  {
    RangeType ret(0.);
    function_->evaluate(point_in_global_coordinates, ret);
    check_value(point_in_global_coordinates, ret);
    return ret;
  } // ... evaluate(...)

  using BaseType::jacobian;

  DerivativeRangeType jacobian(const DomainType& point_in_global_coordinates,
                               const Common::Parameter& /*param*/ = {}) const override final
  {
    if (gradients_.size() != r)
      DUNE_THROW(NotImplemented, "Do not call jacobian() if no gradients are given on construction!");
    DerivativeRangeType ret(0.);
    for (size_t rr = 0; rr < r; ++rr) {
      gradients_[rr]->evaluate(point_in_global_coordinates, ret[rr]);
      check_value(point_in_global_coordinates, ret[rr]);
    }
    return ret;
  }

private:
  template <class V>
  void check_value(const DomainType& point_in_global_coordinates, const V& value) const
  {
<<<<<<< HEAD
    size_t range = value.size();
#ifndef NDEBUG
#ifndef DUNE_XT_FUNCTIONS_EXPRESSION_DISABLE_CHECKS
    bool failure = false;
    std::string error_type;
    for (size_t rr = 0; rr < range; ++rr) {
      if (Common::isnan(value[rr])) {
        failure = true;
        error_type = "NaN";
      } else if (Common::isinf(value[rr])) {
        failure = true;
        error_type = "inf";
      } else if (std::abs(value[rr]) > (0.9 * std::numeric_limits<double>::max())) {
        failure = true;
        error_type = "an unlikely value";
=======
    // create vector of gradient keys
    std::vector<std::string> gradient_keys(1, first_gradient_key);
    for (size_t cc = 1; cc < dimRangeCols; ++cc)
      gradient_keys.emplace_back("gradient." + Common::to_string(cc));
    // get gradient as FieldMatrix for every key
    for (std::string key : gradient_keys) {
      ExpressionStringVectorType gradient_as_vectors_component;
      typedef typename XT::Common::FieldMatrix<std::string, dimRange, dimDomain> JacobianMatrixType;
      const JacobianMatrixType gradient_as_matrix = cfg.get<JacobianMatrixType>(key);
      // convert FieldMatrix to ExpressionStringVectorType
      for (size_t rr = 0; rr < dimRange; ++rr) {
        std::vector<std::string> gradient_expression;
        for (size_t ii = 0; ii < dimDomain; ++ii)
          gradient_expression.emplace_back(gradient_as_matrix[rr][ii]);
        gradient_as_vectors_component.emplace_back(gradient_expression);
>>>>>>> 126dc84d
      }
      if (failure)
        DUNE_THROW(Common::Exceptions::internal_error,
                   "evaluating this function yielded "
                       << error_type
                       << "!\n"
                       << "The variable of this function is:     "
                       << function_->variable()
                       << "\n"
                       << "The expression of this function is: "
                       << function_->expression() // at
                       << "\n"
                       << "You tried to evaluate it with:   point_in_global_coordinates = "
                       << point_in_global_coordinates
                       << "\n"
                       << "The result was:                       "
                       << value[rr]
                       << "\n\n"
                       << "You can disable this check by defining DUNE_XT_FUNCTIONS_EXPRESSION_DISABLE_CHECKS\n");
    } // check_value(...)
#endif // DUNE_XT_FUNCTIONS_EXPRESSION_DISABLE_CHECKS
#endif // NDEBUG
  }

<<<<<<< HEAD
private:
  void build_gradients(const std::string& variable, const Common::FieldMatrix<std::string, r, d>& gradient_expressions)
  {
    for (size_t rr = 0; rr < r; ++rr)
      gradients_.emplace_back(new MathExpressionGradientType(variable, gradient_expressions[rr]));
  }

  void build_gradients(const std::string& variable, const Common::FieldVector<std::string, d>& gradient_expression)
  {
    gradients_.emplace_back(new MathExpressionGradientType(variable, gradient_expression));
  }

=======
>>>>>>> 126dc84d
  std::shared_ptr<const MathExpressionFunctionType> function_;
  size_t order_;
  std::string name_;
  std::vector<std::shared_ptr<const MathExpressionGradientType>> gradients_;
}; // class ExpressionFunction


} // namespace Functions
} // namespace XT
} // namespace Dune


#endif // DUNE_XT_FUNCTIONS_EXPRESSION_DEFAULT_HH<|MERGE_RESOLUTION|>--- conflicted
+++ resolved
@@ -19,11 +19,8 @@
 #include <dune/common/fvector.hh>
 
 #include <dune/xt/common/configuration.hh>
-<<<<<<< HEAD
-=======
 #include <dune/xt/common/exceptions.hh>
 #include <dune/xt/common/fmatrix.hh>
->>>>>>> 126dc84d
 #include <dune/xt/common/parallel/threadstorage.hh>
 #include <dune/xt/functions/exceptions.hh>
 
@@ -35,7 +32,6 @@
 namespace Functions {
 
 
-<<<<<<< HEAD
 /**
  * \note This is the matrix valued version, see below for scalar- and vectorvalued case.
  * \note We have a specialization for the other case on purpose, disabling all ctors and using helpers got too
@@ -44,16 +40,6 @@
 
 template <size_t d, size_t r = 1, size_t rC = 1, class RangeFieldImp = double>
 class ExpressionFunction : public SmoothFunctionInterface<d, r, rC, RangeFieldImp>
-=======
-template <class EntityImp,
-          class DomainFieldImp,
-          size_t domainDim,
-          class RangeFieldImp,
-          size_t rangeDim,
-          size_t rangeDimCols = 1>
-class ExpressionFunction
-    : public GlobalFunctionInterface<EntityImp, DomainFieldImp, domainDim, RangeFieldImp, rangeDim, rangeDimCols>
->>>>>>> 126dc84d
 {
   using BaseType = SmoothFunctionInterface<d, r, rC, RangeFieldImp>;
   using ThisType = ExpressionFunction<d, r, rC, RangeFieldImp>;
@@ -450,26 +436,11 @@
 
   ThisType& operator=(const ThisType& other)
   {
-<<<<<<< HEAD
     if (this != &other) {
       function_ = other.function_;
       order_ = other.order_;
       name_ = other.name_;
       gradients_ = other.gradients_;
-=======
-    static void get_expression(const Common::Configuration& cfg, ExpressionStringVectorType& expression_as_vectors)
-    {
-      typedef typename XT::Common::FieldMatrix<std::string, dimRange, dimRangeCols> ExpressionMatrixType;
-      const ExpressionMatrixType expression_as_matrix =
-          cfg.get<ExpressionMatrixType>("expression", dimRange, dimRangeCols);
-      // convert FieldMatrix to ExpressionStringVectorType
-      for (size_t rr = 0; rr < dimRange; ++rr) {
-        std::vector<std::string> expression_row;
-        for (size_t cc = 0; cc < dimRangeCols; ++cc)
-          expression_row.emplace_back(expression_as_matrix[rr][cc]);
-        expression_as_vectors.emplace_back(expression_row);
-      }
->>>>>>> 126dc84d
     }
     return *this;
   }
@@ -519,7 +490,6 @@
   template <class V>
   void check_value(const DomainType& point_in_global_coordinates, const V& value) const
   {
-<<<<<<< HEAD
     size_t range = value.size();
 #ifndef NDEBUG
 #ifndef DUNE_XT_FUNCTIONS_EXPRESSION_DISABLE_CHECKS
@@ -535,23 +505,6 @@
       } else if (std::abs(value[rr]) > (0.9 * std::numeric_limits<double>::max())) {
         failure = true;
         error_type = "an unlikely value";
-=======
-    // create vector of gradient keys
-    std::vector<std::string> gradient_keys(1, first_gradient_key);
-    for (size_t cc = 1; cc < dimRangeCols; ++cc)
-      gradient_keys.emplace_back("gradient." + Common::to_string(cc));
-    // get gradient as FieldMatrix for every key
-    for (std::string key : gradient_keys) {
-      ExpressionStringVectorType gradient_as_vectors_component;
-      typedef typename XT::Common::FieldMatrix<std::string, dimRange, dimDomain> JacobianMatrixType;
-      const JacobianMatrixType gradient_as_matrix = cfg.get<JacobianMatrixType>(key);
-      // convert FieldMatrix to ExpressionStringVectorType
-      for (size_t rr = 0; rr < dimRange; ++rr) {
-        std::vector<std::string> gradient_expression;
-        for (size_t ii = 0; ii < dimDomain; ++ii)
-          gradient_expression.emplace_back(gradient_as_matrix[rr][ii]);
-        gradient_as_vectors_component.emplace_back(gradient_expression);
->>>>>>> 126dc84d
       }
       if (failure)
         DUNE_THROW(Common::Exceptions::internal_error,
@@ -576,7 +529,6 @@
 #endif // NDEBUG
   }
 
-<<<<<<< HEAD
 private:
   void build_gradients(const std::string& variable, const Common::FieldMatrix<std::string, r, d>& gradient_expressions)
   {
@@ -589,8 +541,6 @@
     gradients_.emplace_back(new MathExpressionGradientType(variable, gradient_expression));
   }
 
-=======
->>>>>>> 126dc84d
   std::shared_ptr<const MathExpressionFunctionType> function_;
   size_t order_;
   std::string name_;
