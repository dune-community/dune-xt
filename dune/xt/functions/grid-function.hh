--- conflicted
+++ resolved
@@ -132,44 +132,27 @@
   using GenericFunctionType = GenericFunction<d, r, rC>;
 
   GridFunction(const typename RangeTypeSelector<R, r, rC>::type& value,
-<<<<<<< HEAD
-               const std::string nm = "GridFunction",
-               const std::string logging_prefix = "")
-    : BaseType({},
-               logging_prefix.empty() ? "GridFunction" : logging_prefix,
-               {{!logging_prefix.empty(), !logging_prefix.empty(), true}})
-=======
                const std::string& nm = "GridFunction",
                const std::string& logging_prefix = "")
-    : BaseType({}, logging_prefix.empty() ? "GridFunction" : logging_prefix, logging_prefix.empty())
->>>>>>> a2a26fea
+    : BaseType({},
+               logging_prefix.empty() ? "GridFunction" : logging_prefix,
+               {{!logging_prefix.empty(), !logging_prefix.empty(), true}})
     , function_(new FunctionAsGridFunctionWrapper<E, r, rC, R>(new ConstantFunction<d, r, rC, R>(value)))
     , name_(nm)
   {}
 
-<<<<<<< HEAD
-  GridFunction(const FunctionInterface<d, r, rC, R>& func, const std::string logging_prefix = "")
+  GridFunction(const FunctionInterface<d, r, rC, R>& func, const std::string& logging_prefix = "")
     : BaseType(func.parameter_type(),
                logging_prefix.empty() ? "GridFunction" : logging_prefix,
                {{!logging_prefix.empty(), !logging_prefix.empty(), true}})
-=======
-  GridFunction(const FunctionInterface<d, r, rC, R>& func, const std::string& logging_prefix = "")
-    : BaseType(func.parameter_type(), logging_prefix.empty() ? "GridFunction" : logging_prefix, logging_prefix.empty())
->>>>>>> a2a26fea
     , function_(new FunctionAsGridFunctionWrapper<E, r, rC, R>(func))
     , name_(function_->name())
   {}
 
-<<<<<<< HEAD
-  GridFunction(FunctionInterface<d, r, rC, R>*&& func_ptr, const std::string logging_prefix = "")
+  GridFunction(FunctionInterface<d, r, rC, R>*&& func_ptr, const std::string& logging_prefix = "")
     : BaseType(func_ptr->parameter_type(),
                logging_prefix.empty() ? "GridFunction" : logging_prefix,
                {{!logging_prefix.empty(), !logging_prefix.empty(), true}})
-=======
-  GridFunction(FunctionInterface<d, r, rC, R>*&& func_ptr, const std::string& logging_prefix = "")
-    : BaseType(
-        func_ptr->parameter_type(), logging_prefix.empty() ? "GridFunction" : logging_prefix, logging_prefix.empty())
->>>>>>> a2a26fea
     , function_(new FunctionAsGridFunctionWrapper<E, r, rC, R>(std::move(func_ptr)))
     , name_(function_->name())
   {}
@@ -191,17 +174,11 @@
   {}
 
   GridFunction(std::tuple<int, typename GenericFunctionType::GenericEvaluateFunctionType> order_evaluate,
-<<<<<<< HEAD
-               const std::string nm = "GridFunction",
-               const std::string logging_prefix = "")
-    : BaseType({},
-               logging_prefix.empty() ? "GridFunction" : logging_prefix,
-               {{!logging_prefix.empty(), !logging_prefix.empty(), true}})
-=======
                const std::string& nm = "GridFunction",
                const std::string& logging_prefix = "")
-    : BaseType({}, logging_prefix.empty() ? "GridFunction" : logging_prefix, logging_prefix.empty())
->>>>>>> a2a26fea
+    : BaseType({},
+               logging_prefix.empty() ? "GridFunction" : logging_prefix,
+               {{!logging_prefix.empty(), !logging_prefix.empty(), true}})
     , function_(new FunctionAsGridFunctionWrapper<E, r, rC, R>(
           new GenericFunctionType(std::get<0>(order_evaluate), std::get<1>(order_evaluate))))
     , name_(nm)
@@ -209,15 +186,10 @@
 
   GridFunction(std::tuple<int, typename GenericFunctionType::GenericEvaluateFunctionType, const std::string&>
                    order_evaluate_name,
-<<<<<<< HEAD
-               const std::string logging_prefix = "")
-    : BaseType({},
-               logging_prefix.empty() ? "GridFunction" : logging_prefix,
-               {{!logging_prefix.empty(), !logging_prefix.empty(), true}})
-=======
-               const std::string& logging_prefix = "")
-    : BaseType({}, logging_prefix.empty() ? "GridFunction" : logging_prefix, logging_prefix.empty())
->>>>>>> a2a26fea
+               const std::string& logging_prefix = "")
+    : BaseType({},
+               logging_prefix.empty() ? "GridFunction" : logging_prefix,
+               {{!logging_prefix.empty(), !logging_prefix.empty(), true}})
     , function_(new FunctionAsGridFunctionWrapper<E, r, rC, R>(
           new GenericFunctionType(std::get<0>(order_evaluate_name), std::get<1>(order_evaluate_name))))
     , name_(std::get<2>(order_evaluate_name))
@@ -226,15 +198,10 @@
   GridFunction(std::tuple<int,
                           typename GenericFunctionType::GenericEvaluateFunctionType,
                           typename GenericFunctionType::GenericJacobianFunctionType> order_evaluate_jacobian,
-<<<<<<< HEAD
-               const std::string logging_prefix = "")
-    : BaseType({},
-               logging_prefix.empty() ? "GridFunction" : logging_prefix,
-               {{!logging_prefix.empty(), !logging_prefix.empty(), true}})
-=======
-               const std::string& logging_prefix = "")
-    : BaseType({}, logging_prefix.empty() ? "GridFunction" : logging_prefix, logging_prefix.empty())
->>>>>>> a2a26fea
+               const std::string& logging_prefix = "")
+    : BaseType({},
+               logging_prefix.empty() ? "GridFunction" : logging_prefix,
+               {{!logging_prefix.empty(), !logging_prefix.empty(), true}})
     , function_(
           new FunctionAsGridFunctionWrapper<E, r, rC, R>(new GenericFunctionType(std::get<0>(order_evaluate_jacobian),
                                                                                  std::get<1>(order_evaluate_jacobian),
@@ -248,15 +215,10 @@
                           typename GenericFunctionType::GenericEvaluateFunctionType,
                           typename GenericFunctionType::GenericJacobianFunctionType,
                           const std::string&> order_evaluate_jacobian_name,
-<<<<<<< HEAD
-               const std::string logging_prefix = "")
-    : BaseType({},
-               logging_prefix.empty() ? "GridFunction" : logging_prefix,
-               {{!logging_prefix.empty(), !logging_prefix.empty(), true}})
-=======
-               const std::string& logging_prefix = "")
-    : BaseType({}, logging_prefix.empty() ? "GridFunction" : logging_prefix, logging_prefix.empty())
->>>>>>> a2a26fea
+               const std::string& logging_prefix = "")
+    : BaseType({},
+               logging_prefix.empty() ? "GridFunction" : logging_prefix,
+               {{!logging_prefix.empty(), !logging_prefix.empty(), true}})
     , function_(new FunctionAsGridFunctionWrapper<E, r, rC, R>(
           new GenericFunctionType(std::get<0>(order_evaluate_jacobian_name),
                                   std::get<1>(order_evaluate_jacobian_name),
@@ -326,15 +288,10 @@
   using typename BaseType::LocalFunctionType;
   using GenericFunctionType = GenericFunction<d, r, rC>;
 
-<<<<<<< HEAD
-  GridFunction(const R& value, const std::string nm = "GridFunction", const std::string logging_prefix = "")
-    : BaseType({},
-               logging_prefix.empty() ? "GridFunction" : logging_prefix,
-               {{!logging_prefix.empty(), !logging_prefix.empty(), true}})
-=======
   GridFunction(const R& value, const std::string& nm = "GridFunction", const std::string& logging_prefix = "")
-    : BaseType({}, logging_prefix.empty() ? "GridFunction" : logging_prefix, logging_prefix.empty())
->>>>>>> a2a26fea
+    : BaseType({},
+               logging_prefix.empty() ? "GridFunction" : logging_prefix,
+               {{!logging_prefix.empty(), !logging_prefix.empty(), true}})
     , function_(new ProductGridFunction<GridFunction<E, 1, 1, R>, GridFunctionInterface<E, r, r, R>>(
           new GridFunction<E, 1, 1, R>(value), std::move(unit_matrix()), ""))
     , name_(nm)
@@ -343,32 +300,21 @@
   }
 
   GridFunction(const FieldMatrix<R, r, r>& value, // <- Must not be XT::Common::FieldMatrix!
-<<<<<<< HEAD
-               const std::string nm = "GridFunction",
-               const std::string logging_prefix = "")
-    : BaseType({},
-               logging_prefix.empty() ? "GridFunction" : logging_prefix,
-               {{!logging_prefix.empty(), !logging_prefix.empty(), true}})
-=======
                const std::string& nm = "GridFunction",
                const std::string& logging_prefix = "")
-    : BaseType({}, logging_prefix.empty() ? "GridFunction" : logging_prefix, logging_prefix.empty())
->>>>>>> a2a26fea
+    : BaseType({},
+               logging_prefix.empty() ? "GridFunction" : logging_prefix,
+               {{!logging_prefix.empty(), !logging_prefix.empty(), true}})
     , function_(new FunctionAsGridFunctionWrapper<E, r, r, R>(new ConstantFunction<d, r, r, R>(value)))
     , name_(nm)
   {
     LOG_(debug) << "GridFunction(matrix_value=" << print(value) << ", nm=" << nm << ")" << std::endl;
   }
 
-<<<<<<< HEAD
-  GridFunction(const FunctionInterface<d, 1, 1, R>& func, const std::string logging_prefix = "")
+  GridFunction(const FunctionInterface<d, 1, 1, R>& func, const std::string& logging_prefix = "")
     : BaseType(func.parameter_type(),
                logging_prefix.empty() ? "GridFunction" : logging_prefix,
                {{!logging_prefix.empty(), !logging_prefix.empty(), true}})
-=======
-  GridFunction(const FunctionInterface<d, 1, 1, R>& func, const std::string& logging_prefix = "")
-    : BaseType(func.parameter_type(), logging_prefix.empty() ? "GridFunction" : logging_prefix, logging_prefix.empty())
->>>>>>> a2a26fea
     , function_(new ProductGridFunction<FunctionAsGridFunctionWrapper<E, 1, 1, R>, GridFunctionInterface<E, r, r, R>>(
           new FunctionAsGridFunctionWrapper<E, 1, 1, R>(func), std::move(unit_matrix()), func.name()))
     , name_(function_->name())
@@ -376,16 +322,10 @@
     LOG_(debug) << "GridFunction(scalar_func=" << &func << ")" << std::endl;
   }
 
-<<<<<<< HEAD
-  GridFunction(FunctionInterface<d, 1, 1, R>*&& func_ptr, const std::string logging_prefix = "")
+  GridFunction(FunctionInterface<d, 1, 1, R>*&& func_ptr, const std::string& logging_prefix = "")
     : BaseType(func_ptr->parameter_type(),
                logging_prefix.empty() ? "GridFunction" : logging_prefix,
                {{!logging_prefix.empty(), !logging_prefix.empty(), true}})
-=======
-  GridFunction(FunctionInterface<d, 1, 1, R>*&& func_ptr, const std::string& logging_prefix = "")
-    : BaseType(
-        func_ptr->parameter_type(), logging_prefix.empty() ? "GridFunction" : logging_prefix, logging_prefix.empty())
->>>>>>> a2a26fea
     , function_(new ProductGridFunction<FunctionAsGridFunctionWrapper<E, 1, 1, R>, GridFunctionInterface<E, r, r, R>>(
           new FunctionAsGridFunctionWrapper<E, 1, 1, R>(std::move(func_ptr)),
           std::move(unit_matrix()),
@@ -395,31 +335,20 @@
     LOG_(debug) << "GridFunction(scalar_func_ptr=" << func_ptr << ")" << std::endl;
   }
 
-<<<<<<< HEAD
-  GridFunction(const FunctionInterface<d, r, r, R>& func, const std::string logging_prefix = "")
+  GridFunction(const FunctionInterface<d, r, r, R>& func, const std::string& logging_prefix = "")
     : BaseType(func.parameter_type(),
                logging_prefix.empty() ? "GridFunction" : logging_prefix,
                {{!logging_prefix.empty(), !logging_prefix.empty(), true}})
-=======
-  GridFunction(const FunctionInterface<d, r, r, R>& func, const std::string& logging_prefix = "")
-    : BaseType(func.parameter_type(), logging_prefix.empty() ? "GridFunction" : logging_prefix, logging_prefix.empty())
->>>>>>> a2a26fea
     , function_(new FunctionAsGridFunctionWrapper<E, r, r, R>(func))
     , name_(function_->name())
   {
     LOG_(debug) << "GridFunction(matrix_func=" << &func << ")" << std::endl;
   }
 
-<<<<<<< HEAD
-  GridFunction(FunctionInterface<d, r, r, R>*&& func_ptr, const std::string logging_prefix = "")
+  GridFunction(FunctionInterface<d, r, r, R>*&& func_ptr, const std::string& logging_prefix = "")
     : BaseType(func_ptr->parameter_type(),
                logging_prefix.empty() ? "GridFunction" : logging_prefix,
                {{!logging_prefix.empty(), !logging_prefix.empty(), true}})
-=======
-  GridFunction(FunctionInterface<d, r, r, R>*&& func_ptr, const std::string& logging_prefix = "")
-    : BaseType(
-        func_ptr->parameter_type(), logging_prefix.empty() ? "GridFunction" : logging_prefix, logging_prefix.empty())
->>>>>>> a2a26fea
     , function_(new FunctionAsGridFunctionWrapper<E, r, r, R>(std::move(func_ptr)))
     , name_(function_->name())
   {
@@ -469,15 +398,10 @@
   }
 
   GridFunction(std::tuple<int, typename GenericFunctionType::GenericEvaluateFunctionType> order_evaluate,
-<<<<<<< HEAD
-               const std::string logging_prefix = "")
-    : BaseType({},
-               logging_prefix.empty() ? "GridFunction" : logging_prefix,
-               {{!logging_prefix.empty(), !logging_prefix.empty(), true}})
-=======
-               const std::string& logging_prefix = "")
-    : BaseType({}, logging_prefix.empty() ? "GridFunction" : logging_prefix, logging_prefix.empty())
->>>>>>> a2a26fea
+               const std::string& logging_prefix = "")
+    : BaseType({},
+               logging_prefix.empty() ? "GridFunction" : logging_prefix,
+               {{!logging_prefix.empty(), !logging_prefix.empty(), true}})
     , function_(new FunctionAsGridFunctionWrapper<E, r, rC, R>(
           new GenericFunctionType(std::get<0>(order_evaluate), std::get<1>(order_evaluate))))
     , name_("GridFunction")
@@ -487,15 +411,10 @@
 
   GridFunction(std::tuple<int, typename GenericFunctionType::GenericEvaluateFunctionType, const std::string&>
                    order_evaluate_name,
-<<<<<<< HEAD
-               const std::string logging_prefix = "")
-    : BaseType({},
-               logging_prefix.empty() ? "GridFunction" : logging_prefix,
-               {{!logging_prefix.empty(), !logging_prefix.empty(), true}})
-=======
-               const std::string& logging_prefix = "")
-    : BaseType({}, logging_prefix.empty() ? "GridFunction" : logging_prefix, logging_prefix.empty())
->>>>>>> a2a26fea
+               const std::string& logging_prefix = "")
+    : BaseType({},
+               logging_prefix.empty() ? "GridFunction" : logging_prefix,
+               {{!logging_prefix.empty(), !logging_prefix.empty(), true}})
     , function_(new FunctionAsGridFunctionWrapper<E, r, rC, R>(
           new GenericFunctionType(std::get<0>(order_evaluate_name), std::get<1>(order_evaluate_name))))
     , name_(std::get<2>(order_evaluate_name))
@@ -506,15 +425,10 @@
   GridFunction(std::tuple<int,
                           typename GenericFunctionType::GenericEvaluateFunctionType,
                           typename GenericFunctionType::GenericJacobianFunctionType> order_evaluate_jacobian,
-<<<<<<< HEAD
-               const std::string logging_prefix = "")
-    : BaseType({},
-               logging_prefix.empty() ? "GridFunction" : logging_prefix,
-               {{!logging_prefix.empty(), !logging_prefix.empty(), true}})
-=======
-               const std::string& logging_prefix = "")
-    : BaseType({}, logging_prefix.empty() ? "GridFunction" : logging_prefix, logging_prefix.empty())
->>>>>>> a2a26fea
+               const std::string& logging_prefix = "")
+    : BaseType({},
+               logging_prefix.empty() ? "GridFunction" : logging_prefix,
+               {{!logging_prefix.empty(), !logging_prefix.empty(), true}})
     , function_(
           new FunctionAsGridFunctionWrapper<E, r, rC, R>(new GenericFunctionType(std::get<0>(order_evaluate_jacobian),
                                                                                  std::get<1>(order_evaluate_jacobian),
@@ -531,15 +445,10 @@
                           typename GenericFunctionType::GenericEvaluateFunctionType,
                           typename GenericFunctionType::GenericJacobianFunctionType,
                           const std::string&> order_evaluate_jacobian_name,
-<<<<<<< HEAD
-               const std::string logging_prefix = "")
-    : BaseType({},
-               logging_prefix.empty() ? "GridFunction" : logging_prefix,
-               {{!logging_prefix.empty(), !logging_prefix.empty(), true}})
-=======
-               const std::string& logging_prefix = "")
-    : BaseType({}, logging_prefix.empty() ? "GridFunction" : logging_prefix, logging_prefix.empty())
->>>>>>> a2a26fea
+               const std::string& logging_prefix = "")
+    : BaseType({},
+               logging_prefix.empty() ? "GridFunction" : logging_prefix,
+               {{!logging_prefix.empty(), !logging_prefix.empty(), true}})
     , function_(new FunctionAsGridFunctionWrapper<E, r, rC, R>(
           new GenericFunctionType(std::get<0>(order_evaluate_jacobian_name),
                                   std::get<1>(order_evaluate_jacobian_name),
@@ -605,15 +514,10 @@
   using typename BaseType::LocalFunctionType;
   using GenericFunctionType = GenericFunction<d, r, rC>;
 
-<<<<<<< HEAD
-  GridFunction(const R& value, const std::string nm = "GridFunction", const std::string logging_prefix = "")
-    : BaseType({},
-               logging_prefix.empty() ? "GridFunction" : logging_prefix,
-               {{!logging_prefix.empty(), !logging_prefix.empty(), true}})
-=======
-  GridFunction(const R& value, const std::string nm = "GridFunction", const std::string& logging_prefix = "")
-    : BaseType({}, logging_prefix.empty() ? "GridFunction" : logging_prefix, logging_prefix.empty())
->>>>>>> a2a26fea
+  GridFunction(const R& value, const std::string& nm = "GridFunction", const std::string& logging_prefix = "")
+    : BaseType({},
+               logging_prefix.empty() ? "GridFunction" : logging_prefix,
+               {{!logging_prefix.empty(), !logging_prefix.empty(), true}})
     , function_(new FunctionAsGridFunctionWrapper<E, 1, 1, R>(new ConstantFunction<d, 1, 1, R>(value)))
     , name_(nm)
   {
@@ -621,16 +525,11 @@
   }
 
   GridFunction(const FieldVector<R, 1>& value, // <- Must not be XT::Common::FieldVector!
-               const std::string nm = "GridFunction",
-<<<<<<< HEAD
-               const std::string logging_prefix = "")
-    : BaseType({},
-               logging_prefix.empty() ? "GridFunction" : logging_prefix,
-               {{!logging_prefix.empty(), !logging_prefix.empty(), true}})
-=======
-               const std::string& logging_prefix = "")
-    : BaseType({}, logging_prefix.empty() ? "GridFunction" : logging_prefix, logging_prefix.empty())
->>>>>>> a2a26fea
+               const std::string& nm = "GridFunction",
+               const std::string& logging_prefix = "")
+    : BaseType({},
+               logging_prefix.empty() ? "GridFunction" : logging_prefix,
+               {{!logging_prefix.empty(), !logging_prefix.empty(), true}})
     , function_(new FunctionAsGridFunctionWrapper<E, 1, 1, R>(new ConstantFunction<d, 1, 1, R>(value)))
     , name_(nm)
   {
@@ -639,16 +538,11 @@
   }
 
   GridFunction(const FieldMatrix<R, 1, 1>& value, // <- Must not be XT::Common::FieldMatrix!
-               const std::string nm = "GridFunction",
-<<<<<<< HEAD
-               const std::string logging_prefix = "")
-    : BaseType({},
-               logging_prefix.empty() ? "GridFunction" : logging_prefix,
-               {{!logging_prefix.empty(), !logging_prefix.empty(), true}})
-=======
-               const std::string& logging_prefix = "")
-    : BaseType({}, logging_prefix.empty() ? "GridFunction" : logging_prefix, logging_prefix.empty())
->>>>>>> a2a26fea
+               const std::string& nm = "GridFunction",
+               const std::string& logging_prefix = "")
+    : BaseType({},
+               logging_prefix.empty() ? "GridFunction" : logging_prefix,
+               {{!logging_prefix.empty(), !logging_prefix.empty(), true}})
     , function_(new FunctionAsGridFunctionWrapper<E, 1, 1, R>(new ConstantFunction<d, 1, 1, R>(value[0][0])))
     , name_(nm)
   {
@@ -656,15 +550,10 @@
                << "\")" << std::endl;
   }
 
-<<<<<<< HEAD
-  GridFunction(const FunctionInterface<d, 1, 1, R>& func, const std::string logging_prefix = "")
+  GridFunction(const FunctionInterface<d, 1, 1, R>& func, const std::string& logging_prefix = "")
     : BaseType(func.parameter_type(),
                logging_prefix.empty() ? "GridFunction" : logging_prefix,
                {{!logging_prefix.empty(), !logging_prefix.empty(), true}})
-=======
-  GridFunction(const FunctionInterface<d, 1, 1, R>& func, const std::string& logging_prefix = "")
-    : BaseType(func.parameter_type(), logging_prefix.empty() ? "GridFunction" : logging_prefix, logging_prefix.empty())
->>>>>>> a2a26fea
     , function_(new FunctionAsGridFunctionWrapper<E, 1, 1, R>(func))
     , name_(function_->name())
   {
@@ -672,16 +561,10 @@
                << std::endl;
   }
 
-<<<<<<< HEAD
-  GridFunction(FunctionInterface<d, 1, 1, R>*&& func_ptr, const std::string logging_prefix = "")
+  GridFunction(FunctionInterface<d, 1, 1, R>*&& func_ptr, const std::string& logging_prefix = "")
     : BaseType(func_ptr->parameter_type(),
                logging_prefix.empty() ? "GridFunction" : logging_prefix,
                {{!logging_prefix.empty(), !logging_prefix.empty(), true}})
-=======
-  GridFunction(FunctionInterface<d, 1, 1, R>*&& func_ptr, const std::string& logging_prefix = "")
-    : BaseType(
-        func_ptr->parameter_type(), logging_prefix.empty() ? "GridFunction" : logging_prefix, logging_prefix.empty())
->>>>>>> a2a26fea
     , function_(new FunctionAsGridFunctionWrapper<E, 1, 1, R>(std::move(func_ptr)))
     , name_(function_->name())
   {
@@ -712,15 +595,10 @@
   }
 
   GridFunction(std::tuple<int, typename GenericFunctionType::GenericEvaluateFunctionType> order_evaluate,
-<<<<<<< HEAD
-               const std::string logging_prefix = "")
-    : BaseType({},
-               logging_prefix.empty() ? "GridFunction" : logging_prefix,
-               {{!logging_prefix.empty(), !logging_prefix.empty(), true}})
-=======
-               const std::string& logging_prefix = "")
-    : BaseType({}, logging_prefix.empty() ? "GridFunction" : logging_prefix, logging_prefix.empty())
->>>>>>> a2a26fea
+               const std::string& logging_prefix = "")
+    : BaseType({},
+               logging_prefix.empty() ? "GridFunction" : logging_prefix,
+               {{!logging_prefix.empty(), !logging_prefix.empty(), true}})
     , function_(new FunctionAsGridFunctionWrapper<E, r, rC, R>(
           new GenericFunctionType(std::get<0>(order_evaluate), std::get<1>(order_evaluate))))
     , name_("GridFunction")
@@ -731,15 +609,10 @@
 
   GridFunction(std::tuple<int, typename GenericFunctionType::GenericEvaluateFunctionType, const std::string&>
                    order_evaluate_name,
-<<<<<<< HEAD
-               const std::string logging_prefix = "")
-    : BaseType({},
-               logging_prefix.empty() ? "GridFunction" : logging_prefix,
-               {{!logging_prefix.empty(), !logging_prefix.empty(), true}})
-=======
-               const std::string& logging_prefix = "")
-    : BaseType({}, logging_prefix.empty() ? "GridFunction" : logging_prefix, logging_prefix.empty())
->>>>>>> a2a26fea
+               const std::string& logging_prefix = "")
+    : BaseType({},
+               logging_prefix.empty() ? "GridFunction" : logging_prefix,
+               {{!logging_prefix.empty(), !logging_prefix.empty(), true}})
     , function_(new FunctionAsGridFunctionWrapper<E, r, rC, R>(
           new GenericFunctionType(std::get<0>(order_evaluate_name), std::get<1>(order_evaluate_name))))
     , name_(std::get<2>(order_evaluate_name))
@@ -751,15 +624,10 @@
   GridFunction(std::tuple<int,
                           typename GenericFunctionType::GenericEvaluateFunctionType,
                           typename GenericFunctionType::GenericJacobianFunctionType> order_evaluate_jacobian,
-<<<<<<< HEAD
-               const std::string logging_prefix = "")
-    : BaseType({},
-               logging_prefix.empty() ? "GridFunction" : logging_prefix,
-               {{!logging_prefix.empty(), !logging_prefix.empty(), true}})
-=======
-               const std::string& logging_prefix = "")
-    : BaseType({}, logging_prefix.empty() ? "GridFunction" : logging_prefix, logging_prefix.empty())
->>>>>>> a2a26fea
+               const std::string& logging_prefix = "")
+    : BaseType({},
+               logging_prefix.empty() ? "GridFunction" : logging_prefix,
+               {{!logging_prefix.empty(), !logging_prefix.empty(), true}})
     , function_(
           new FunctionAsGridFunctionWrapper<E, r, rC, R>(new GenericFunctionType(std::get<0>(order_evaluate_jacobian),
                                                                                  std::get<1>(order_evaluate_jacobian),
@@ -776,15 +644,10 @@
                           typename GenericFunctionType::GenericEvaluateFunctionType,
                           typename GenericFunctionType::GenericJacobianFunctionType,
                           const std::string&> order_evaluate_jacobian_name,
-<<<<<<< HEAD
-               const std::string logging_prefix = "")
-    : BaseType({},
-               logging_prefix.empty() ? "GridFunction" : logging_prefix,
-               {{!logging_prefix.empty(), !logging_prefix.empty(), true}})
-=======
-               const std::string& logging_prefix = "")
-    : BaseType({}, logging_prefix.empty() ? "GridFunction" : logging_prefix, logging_prefix.empty())
->>>>>>> a2a26fea
+               const std::string& logging_prefix = "")
+    : BaseType({},
+               logging_prefix.empty() ? "GridFunction" : logging_prefix,
+               {{!logging_prefix.empty(), !logging_prefix.empty(), true}})
     , function_(new FunctionAsGridFunctionWrapper<E, r, rC, R>(
           new GenericFunctionType(std::get<0>(order_evaluate_jacobian_name),
                                   std::get<1>(order_evaluate_jacobian_name),
