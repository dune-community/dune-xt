--- conflicted
+++ resolved
@@ -22,11 +22,7 @@
 
 
 /**
-<<<<<<< HEAD
- * base class for global matrix-valued functions that provides automatic local functions via
-=======
  * base class for global scalar-, vector- or matrix-valued valued functions that provides automatic local functions via
->>>>>>> f21b7e16
  * LocalizableFunctionInterface
  */
 template <class EntityImp,
@@ -62,7 +58,7 @@
                         JacobianRangeType& /*ret*/,
                         const Common::Parameter& /*mu*/ = Common::Parameter()) const
   {
-    DUNE_THROW(NotImplemented, "You have to imlement it if you intend to use it!");
+    DUNE_THROW(NotImplemented, "You have to implement it if you intend to use it!");
   }
 
   virtual RangeType evaluate(const DomainType& xx, const Common::Parameter& mu = Common::Parameter()) const
