# ~~~
# This file is part of the dune-xt-functions project:
#   https://github.com/dune-community/dune-xt-functions
# Copyright 2009-2018 dune-xt-functions developers and contributors. All rights reserved.
# License: Dual licensed as BSD 2-Clause License (http://opensource.org/licenses/BSD-2-Clause)
# Authors:
#   Felix Schindler (2016 - 2017)
#   Rene Milk       (2016 - 2018)
#   Tobias Leibner  (2016)
#
#      or  GPL-2.0+ (http://opensource.org/licenses/gpl-license)
#          with "runtime exception" (http://www.dune-project.org/license.html)
# ~~~

include_directories(SYSTEM ${DUNE_XT_COMMON_TEST_DIR}/gtest)

enable_testing()

begin_testcases()

end_testcases()

# load binning setup from file
if(DEFINED ENV{TRAVIS})
  include("builder_definitions.cmake")
endif(DEFINED ENV{TRAVIS})

<<<<<<< HEAD
foreach (test ${dxt_test_binaries})
  if (${test} MATCHES 2d_simplex_alberta)
    add_dune_alberta_flags(GRIDDIM 2 ${test})
  elseif (${test} MATCHES 3d_simplex_alberta)
=======
foreach(test ${dxt_test_binaries})
  if(${test} MATCHES alberta_1d)
    add_dune_alberta_flags(GRIDDIM 1 ${test})
  elseif(${test} MATCHES alberta_2d)
    add_dune_alberta_flags(GRIDDIM 2 ${test})
  elseif(${test} MATCHES alberta_3d)
>>>>>>> 126dc84d
    add_dune_alberta_flags(GRIDDIM 3 ${test})
  endif()
endforeach()
<|MERGE_RESOLUTION|>--- conflicted
+++ resolved
@@ -25,19 +25,10 @@
   include("builder_definitions.cmake")
 endif(DEFINED ENV{TRAVIS})
 
-<<<<<<< HEAD
 foreach (test ${dxt_test_binaries})
   if (${test} MATCHES 2d_simplex_alberta)
     add_dune_alberta_flags(GRIDDIM 2 ${test})
   elseif (${test} MATCHES 3d_simplex_alberta)
-=======
-foreach(test ${dxt_test_binaries})
-  if(${test} MATCHES alberta_1d)
-    add_dune_alberta_flags(GRIDDIM 1 ${test})
-  elseif(${test} MATCHES alberta_2d)
-    add_dune_alberta_flags(GRIDDIM 2 ${test})
-  elseif(${test} MATCHES alberta_3d)
->>>>>>> 126dc84d
     add_dune_alberta_flags(GRIDDIM 3 ${test})
   endif()
 endforeach()
