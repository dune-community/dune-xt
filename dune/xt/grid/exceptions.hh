// This file is part of the dune-xt-grid project:
//   https://github.com/dune-community/dune-xt-grid
// Copyright 2009-2018 dune-xt-grid developers and contributors. All rights reserved.
// License: Dual licensed as BSD 2-Clause License (http://opensource.org/licenses/BSD-2-Clause)
//      or  GPL-2.0+ (http://opensource.org/licenses/gpl-license)
//          with "runtime exception" (http://www.dune-project.org/license.html)
// Authors:
//   Felix Schindler (2016 - 2018)
//   Rene Milk       (2016, 2018)

#ifndef DUNE_XT_GRID_EXCEPTIONS_HH
#define DUNE_XT_GRID_EXCEPTIONS_HH

#include <dune/xt/common/exceptions.hh>

namespace Dune {
namespace XT {
namespace Grid {
namespace Exceptions {


class boundary_type_error : public Dune::Exception
{
};

class boundary_info_error : public Dune::Exception
{
};

class not_bound_to_an_element_yet : public Dune::InvalidStateException
{
};

class functor_error : public Dune::InvalidStateException
{
};
<<<<<<< HEAD

=======
>>>>>>> 916b9805

} // namespace Exceptions
} // namespace Grid
} // namespace XT
} // namespace Dune

#endif // DUNE_XT_GRID_EXCEPTIONS_HH<|MERGE_RESOLUTION|>--- conflicted
+++ resolved
@@ -34,10 +34,7 @@
 class functor_error : public Dune::InvalidStateException
 {
 };
-<<<<<<< HEAD
 
-=======
->>>>>>> 916b9805
 
 } // namespace Exceptions
 } // namespace Grid
