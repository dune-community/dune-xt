--- conflicted
+++ resolved
@@ -67,7 +67,6 @@
     }
   } // ... check_const_interface()
 
-<<<<<<< HEAD
   //  static void const_interface()
   //  {
   //    const auto grid_provider = create();
@@ -95,8 +94,8 @@
   //    grid_provider.visualize();
   //    grid_provider.visualize(type_str + "_a");
   //    grid_provider.visualize(Dune::XT::Grid::BoundaryInfoConfigs::AllDirichlet::default_config());
-  //    grid_provider.visualize(Dune::XT::Grid::BoundaryInfoConfigs::AllDirichlet::default_config(), type_str + "_b");
-  //  } // ... check_visualize(...)
+    grid_provider.visualize(Dune::XT::Grid::alldirichlet_boundaryinfo_default_config());
+    grid_provider.visualize(Dune::XT::Grid::alldirichlet_boundaryinfo_default_config(), type_str + "_b");
 
   //  static void visualize()
   //  {
@@ -106,49 +105,6 @@
   //      check_visualize<GridProviderType>(*grid_provider);
   //    }
   //  } // ... visualize(...)
-=======
-public:
-  static void const_interface()
-  {
-    const auto grid_provider = create();
-#if defined(__INTEL_COMPILER)
-    /**
-     * ICC is actually correct and standard compliant in rejecting the #else branch here:
-     * 7.3.3 The using declaration [namespace.udecl]
-     * 14/ If a function declaration in namespace scope or block scope has the same name and
-     * the same parameter types as a function introduced by a using-declaration, and the
-     * declarations do not declare the same function, the program is ill-formed.
-     *
-     * This is just a temporary workaround to have tests build on all compilers again
-     **/
-    check_const_interface<ConstInterfaceType>(*grid_provider);
-#else
-    check_const_interface<GridProviderType>(*grid_provider);
-    check_const_interface<InterfaceType>(*grid_provider);
-#endif
-  } // ... const_interface()
-
-private:
-  template <class GPT>
-  static void check_visualize(const GPT& grid_provider)
-  {
-    auto type_str = Dune::XT::Common::Typename<GPT>::value();
-    grid_provider.visualize();
-    grid_provider.visualize(type_str + "_a");
-    grid_provider.visualize(Dune::XT::Grid::alldirichlet_boundaryinfo_default_config());
-    grid_provider.visualize(Dune::XT::Grid::alldirichlet_boundaryinfo_default_config(), type_str + "_b");
-  } // ... check_visualize(...)
-
-public:
-  static void visualize()
-  {
-    if (GridType::dimension <= 3) {
-      const auto grid_provider = create();
-      check_visualize<GridProviderType>(*grid_provider);
-      check_visualize<InterfaceType>(*grid_provider);
-    }
-  } // ... visualize(...)
->>>>>>> 7ffa87d0
 
 }; // class ConstGridProviderBase
 
