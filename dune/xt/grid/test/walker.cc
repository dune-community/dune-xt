// This file is part of the dune-xt-grid project:
//   https://github.com/dune-community/dune-xt-grid
// Copyright 2009-2018 dune-xt-grid developers and contributors. All rights reserved.
// License: Dual licensed as BSD 2-Clause License (http://opensource.org/licenses/BSD-2-Clause)
//      or  GPL-2.0+ (http://opensource.org/licenses/gpl-license)
//          with "runtime exception" (http://www.dune-project.org/license.html)
// Authors:
//   Felix Schindler (2015 - 2017)
//   Rene Milk       (2014 - 2018)
//   Tobias Leibner  (2015 - 2016)

#include <dune/xt/common/test/main.hxx>

#if DUNE_VERSION_NEWER(DUNE_COMMON, 3, 9) && HAVE_TBB // EXADUNE
#include <dune/grid/utility/partitioning/seedlist.hh>
#endif

#include <dune/xt/common/logstreams.hh>
#include <dune/xt/common/parallel/partitioner.hh>

#include <dune/xt/grid/gridprovider/cube.hh>
#include <dune/xt/grid/functors/boundary-detector.hh>
#include <dune/xt/grid/walker.hh>


using namespace Dune::XT::Common;
using namespace Dune::XT::Grid;
using namespace std;

typedef testing::Types<Int<1>, Int<2>, Int<3>> GridDims;

template <class T>
struct GridWalkerTest : public ::testing::Test
{
  static const size_t griddim = T::value;
  static const size_t level = 128;
  typedef Dune::YaspGrid<griddim, Dune::EquidistantOffsetCoordinates<double, griddim>> GridType;
  typedef typename GridType::LeafGridView GridLayerType;
  using EntityType = extract_entity_t<GridLayerType>;
  using IntersectionType = extract_intersection_t<GridLayerType>;
  const GridProvider<GridType, none_t> grid_prv;
  GridWalkerTest()
    : grid_prv(make_cube_grid<GridType>(0.f, 1.f, level))
  {
  }

  void check_count()
  {
    const auto gv = grid_prv.grid().leafGridView();
    Walker<GridLayerType> walker(gv);
    const auto correct_size = gv.size(0);
<<<<<<< HEAD
    std::atomic<size_t> count(0);
    auto counter = GenericElementFunctor<GridLayerType>([] {}, [&count](const EntityType&) { count++; }, [] {});
=======
    atomic<size_t> count(0);
    atomic<size_t> intersection_count(0);
    auto counter = [&](const EntityType&) { count++; };
    auto intersection_counter = [&](const IntersectionType&, const EntityType&, const EntityType&) {
      intersection_count++;
    };
>>>>>>> b3c70e83
    auto test1 = [&] {
      walker.append(counter);
      walker.walk(false);
    };
    auto test2 = [&] {
      walker.append(counter);
      walker.walk(true);
    };
    auto test3 = [&] { walker.append(counter).walk(true); };
<<<<<<< HEAD

=======
    auto test4 = [&] { walker.append(intersection_counter).walk(false); };
    auto test5 = [&] { walker.append(intersection_counter).walk(true); };
>>>>>>> b3c70e83
    list<function<void()>> tests({test1, test2, test3});
#if DUNE_VERSION_NEWER(DUNE_COMMON, 3, 9) && HAVE_TBB // EXADUNE
    // exadune guard for SeedListPartitioning
    auto test0 = [&] {
      const auto& set = gv.grid().leafIndexSet();
      IndexSetPartitioner<GridLayerType> partitioner(set);
      EXPECT_EQ(set.size(0), partitioner.partitions());
      Dune::SeedListPartitioning<GridType, 0> partitioning(gv, partitioner);
      walker.append(counter);
      walker.walk(partitioning);
    };
    tests.push_back(test0);
#endif // DUNE_VERSION_NEWER(DUNE_COMMON, 3, 9) && HAVE_TBB

    for (const auto& test : tests) {
      count = 0;
      test();
      EXPECT_EQ(correct_size, count);
    }
  }

  void check_apply_on()
  {
    const auto gv = grid_prv.grid().leafGridView();
    Walker<GridLayerType> walker(gv);

    size_t filter_count = 0, all_count = 0;
    auto boundaries = [=](const GridLayerType&, const IntersectionType& inter) { return inter.boundary(); };
    auto filter_counter = GenericIntersectionFunctor<GridLayerType>(
        [] {}, [&](const IntersectionType&, const EntityType&, const EntityType&) { filter_count++; }, [] {});
    auto all_counter = GenericIntersectionFunctor<GridLayerType>(
        [] {}, [&](const IntersectionType&, const EntityType&, const EntityType&) { all_count++; }, [] {});

<<<<<<< HEAD
    ApplyOn::GenericFilteredIntersections<GridLayerType> on_filter_boundaries{boundaries};
    ApplyOn::BoundaryIntersections<GridLayerType> on_all_boundaries{};
=======
    const auto* on_filter_boundaries = new ApplyOn::FilteredIntersections<GridLayerType>(boundaries);
    const auto* on_all_boundaries = new ApplyOn::BoundaryIntersections<GridLayerType>();
>>>>>>> b3c70e83
    walker.append(filter_counter, on_filter_boundaries);
    walker.append(all_counter, on_all_boundaries);
    walker.walk();
    EXPECT_EQ(filter_count, all_count);
  }

  void check_partitionsets()
  {
    const auto gv = grid_prv.grid().leafGridView();
    Walker<GridLayerType> walker(gv);

    size_t filter_count = 0, all_count = 0, inner_count = 0, inner_set_count = 0;
<<<<<<< HEAD
    auto filter_counter = GenericElementFunctor<GridLayerType>([] {}, [&](...) { filter_count++; }, [] {});
    auto inner_filter_counter = GenericElementFunctor<GridLayerType>([] {}, [&](...) { inner_set_count++; }, [] {});
    auto all_counter = GenericElementFunctor<GridLayerType>([] {}, [&](...) { all_count++; }, [] {});
    auto inner_counter = GenericElementFunctor<GridLayerType>(
        [] {}, [&](const auto& e) { inner_count += e.partitionType() == Dune::PartitionType::InteriorEntity; }, [] {});

    ApplyOn::PartitionSetElements<GridLayerType, Dune::Partitions::Interior> on_interior_partitionset{};
    ApplyOn::PartitionSetElements<GridLayerType, Dune::Partitions::All> on_all_partitionset{};
    ApplyOn::AllElements<GridLayerType> on_all{};
    walker.append(filter_counter, on_all_partitionset);
    walker.append(inner_filter_counter, on_interior_partitionset);
    walker.append(all_counter, on_all);
    walker.append(inner_counter, on_all);
=======
    auto filter_counter = [&](const IntersectionType&, const EntityType&, const EntityType&) { filter_count++; };
    auto inner_filter_counter = [&](const IntersectionType&, const EntityType&, const EntityType&) {
      inner_set_count++;
    };
    auto all_counter = [&](const IntersectionType&, const EntityType&, const EntityType&) { all_count++; };
    auto inner_counter = [&](const IntersectionType&, const EntityType& e, const EntityType&) {
      inner_count += e.partitionType() == Dune::PartitionType::InteriorEntity;
    };

    const auto* on_interior_partitionset =
        new ApplyOn::PartitionSetIntersections<GridLayerType, Dune::Partitions::Interior>();
    const auto* on_all_partitionset = new ApplyOn::PartitionSetIntersections<GridLayerType, Dune::Partitions::All>();
    const auto* on_all = new ApplyOn::AllIntersections<GridLayerType>();
    const auto* on_all2 =
        new ApplyOn::AllIntersections<GridLayerType>(); // second one needed because append owns pointer
    walker.append(filter_counter, on_all_partitionset);
    walker.append(inner_filter_counter, on_interior_partitionset);
    walker.append(all_counter, on_all);
    walker.append(inner_counter, on_all2);
>>>>>>> b3c70e83
    walker.walk();
    EXPECT_EQ(filter_count, all_count);
    EXPECT_EQ(inner_set_count, inner_count);
  }

  void check_partitioning()
  {
    const auto gv = grid_prv.grid().leafGridView();
    Walker<GridLayerType> walker(gv);

    size_t all_count = 0, inner_count = 0;
<<<<<<< HEAD
    auto all_set_counter = GenericElementFunctor<GridLayerType>([] {}, [&](...) { all_count++; }, [] {});
    auto inner_set_counter = GenericElementFunctor<GridLayerType>([] {}, [&](...) { inner_count++; }, [] {});
    ApplyOn::PartitionSetElements<GridLayerType, Dune::Partitions::Interior> on_interior_partitionset{};
    ApplyOn::PartitionSetElements<GridLayerType, Dune::Partitions::All> on_all_partitionset{};
=======
    auto all_set_counter = [&](const EntityType&) { all_count++; };
    auto inner_set_counter = [&](const EntityType&) { inner_count++; };
    const auto* on_interior_partitionset =
        new ApplyOn::PartitionSetEntities<GridLayerType, Dune::Partitions::Interior>();
    const auto* on_all_partitionset = new ApplyOn::PartitionSetEntities<GridLayerType, Dune::Partitions::All>();
>>>>>>> b3c70e83
    walker.append(inner_set_counter, on_interior_partitionset);
    walker.append(all_set_counter, on_all_partitionset);
    walker.walk();

    Dune::XT::Grid::RangedPartitioning<GridLayerType, 0, Dune::Interior_Partition> interior_part(gv, 1);
    Dune::XT::Grid::RangedPartitioning<GridLayerType, 0, Dune::All_Partition> all_part(gv, 1);

    auto filter_inner = inner_count;

    ApplyOn::AllElements<GridLayerType> on_all_elements{};
    walker.append(all_set_counter, on_all_elements);
    walker.append(inner_set_counter, on_all_elements).walk(interior_part);
    EXPECT_EQ(inner_count, 2 * filter_inner);
    if (gv.grid().comm().size() > 1)
      EXPECT_LT(inner_count, all_count);
    else
      EXPECT_EQ(inner_count, all_count);
    walker.append(all_set_counter, on_all_elements);
    walker.append(inner_set_counter, on_all_elements).walk(all_part);
    EXPECT_EQ(inner_count, 3 * filter_inner);
    if (gv.grid().comm().size() > 1)
      EXPECT_LT(inner_count, all_count);
    else
      EXPECT_EQ(inner_count, all_count);
  }

  void check_boundaries()
  {
    const auto gv = grid_prv.grid().leafGridView();
    Walker<GridLayerType> walker(gv);

    std::atomic<size_t> filter_count{0};
    auto filter_counter = GenericIntersectionFunctor<GridLayerType>(
        [] {}, [&](const IntersectionType&, const EntityType&, const EntityType&) { filter_count++; }, [] {});
    const auto info = make_alldirichlet_boundaryinfo(gv);
    BoundaryDetectorFunctor<GridLayerType> detector(*info, new DirichletBoundary());

    ApplyOn::BoundaryIntersections<GridLayerType> on_all_boundaries;
    walker.append(filter_counter, ApplyOn::BoundaryIntersections<GridLayerType>());
    walker.walk(false);
    walker.clear();
    walker.append(detector, on_all_boundaries);
    Walker<GridLayerType> walker_copy(walker);
    walker.walk(true);
    EXPECT_EQ(filter_count, detector.result());
    walker_copy.walk(true);
    EXPECT_EQ(2 * filter_count, detector.result());
  }

  void check_walker_to_walker()
  {
    const auto gv = grid_prv.grid().leafGridView();

    Walker<GridLayerType> inner_walker(gv);
    // This functor is restricted to some elements of the grid view.
    size_t num_elements_applied = 0;
    auto functor =
        GenericElementFunctor<GridLayerType>([] {}, [&](const auto& /*element*/) { ++num_elements_applied; }, [] {});
    inner_walker.append(functor,
                        ApplyOn::GenericFilteredElements<GridLayerType>([](const auto& grid_view, const auto& element) {
                          return grid_view.indexSet().index(element) < grid_view.indexSet().size(0) / 2;
                        }));
    inner_walker.walk(false, /*clear_functors=*/false); // We want to keep the functor.
    ASSERT_LT(num_elements_applied, gv.indexSet().size(0));
    auto num_half_elements = num_elements_applied;
    num_elements_applied = 0;

    // When we add this walker to another walker without a restricting filter ...
    Walker<GridLayerType> walker(gv);
    walker.append(inner_walker);
    walker.walk();
    // ... we also expect the functor of inner_walker to be applied only to some elements of the grid view, according to
    // its original filter.
    EXPECT_EQ(num_elements_applied, num_half_elements);
  }
};

TYPED_TEST_CASE(GridWalkerTest, GridDims);
TYPED_TEST(GridWalkerTest, count)
{
  this->check_count();
}
TYPED_TEST(GridWalkerTest, apply_on)
{
  this->check_apply_on();
  this->check_partitionsets();
<<<<<<< HEAD
}
TYPED_TEST(GridWalkerTest, boundaries)
{
  this->check_boundaries();
=======
>>>>>>> b3c70e83
  this->check_partitioning();
}
TYPED_TEST(GridWalkerTest, walker_to_walker)
{
  this->check_walker_to_walker();
}<|MERGE_RESOLUTION|>--- conflicted
+++ resolved
@@ -49,17 +49,11 @@
     const auto gv = grid_prv.grid().leafGridView();
     Walker<GridLayerType> walker(gv);
     const auto correct_size = gv.size(0);
-<<<<<<< HEAD
-    std::atomic<size_t> count(0);
-    auto counter = GenericElementFunctor<GridLayerType>([] {}, [&count](const EntityType&) { count++; }, [] {});
-=======
     atomic<size_t> count(0);
     atomic<size_t> intersection_count(0);
-    auto counter = [&](const EntityType&) { count++; };
-    auto intersection_counter = [&](const IntersectionType&, const EntityType&, const EntityType&) {
-      intersection_count++;
-    };
->>>>>>> b3c70e83
+    auto counter = GenericElementFunctor<GridLayerType>([] {}, [&count](const EntityType&) { count++; }, [] {});
+    auto intersection_counter = GenericIntersectionFunctor(
+        [] {}, [&](const IntersectionType&, const EntityType&, const EntityType&) { intersection_count++; }, [] {});
     auto test1 = [&] {
       walker.append(counter);
       walker.walk(false);
@@ -69,12 +63,9 @@
       walker.walk(true);
     };
     auto test3 = [&] { walker.append(counter).walk(true); };
-<<<<<<< HEAD
-
-=======
     auto test4 = [&] { walker.append(intersection_counter).walk(false); };
     auto test5 = [&] { walker.append(intersection_counter).walk(true); };
->>>>>>> b3c70e83
+
     list<function<void()>> tests({test1, test2, test3});
 #if DUNE_VERSION_NEWER(DUNE_COMMON, 3, 9) && HAVE_TBB // EXADUNE
     // exadune guard for SeedListPartitioning
@@ -92,7 +83,7 @@
     for (const auto& test : tests) {
       count = 0;
       test();
-      EXPECT_EQ(correct_size, count);
+      EXPECT_EQ(count, correct_size);
     }
   }
 
@@ -108,13 +99,8 @@
     auto all_counter = GenericIntersectionFunctor<GridLayerType>(
         [] {}, [&](const IntersectionType&, const EntityType&, const EntityType&) { all_count++; }, [] {});
 
-<<<<<<< HEAD
     ApplyOn::GenericFilteredIntersections<GridLayerType> on_filter_boundaries{boundaries};
     ApplyOn::BoundaryIntersections<GridLayerType> on_all_boundaries{};
-=======
-    const auto* on_filter_boundaries = new ApplyOn::FilteredIntersections<GridLayerType>(boundaries);
-    const auto* on_all_boundaries = new ApplyOn::BoundaryIntersections<GridLayerType>();
->>>>>>> b3c70e83
     walker.append(filter_counter, on_filter_boundaries);
     walker.append(all_counter, on_all_boundaries);
     walker.walk();
@@ -127,7 +113,6 @@
     Walker<GridLayerType> walker(gv);
 
     size_t filter_count = 0, all_count = 0, inner_count = 0, inner_set_count = 0;
-<<<<<<< HEAD
     auto filter_counter = GenericElementFunctor<GridLayerType>([] {}, [&](...) { filter_count++; }, [] {});
     auto inner_filter_counter = GenericElementFunctor<GridLayerType>([] {}, [&](...) { inner_set_count++; }, [] {});
     auto all_counter = GenericElementFunctor<GridLayerType>([] {}, [&](...) { all_count++; }, [] {});
@@ -141,27 +126,6 @@
     walker.append(inner_filter_counter, on_interior_partitionset);
     walker.append(all_counter, on_all);
     walker.append(inner_counter, on_all);
-=======
-    auto filter_counter = [&](const IntersectionType&, const EntityType&, const EntityType&) { filter_count++; };
-    auto inner_filter_counter = [&](const IntersectionType&, const EntityType&, const EntityType&) {
-      inner_set_count++;
-    };
-    auto all_counter = [&](const IntersectionType&, const EntityType&, const EntityType&) { all_count++; };
-    auto inner_counter = [&](const IntersectionType&, const EntityType& e, const EntityType&) {
-      inner_count += e.partitionType() == Dune::PartitionType::InteriorEntity;
-    };
-
-    const auto* on_interior_partitionset =
-        new ApplyOn::PartitionSetIntersections<GridLayerType, Dune::Partitions::Interior>();
-    const auto* on_all_partitionset = new ApplyOn::PartitionSetIntersections<GridLayerType, Dune::Partitions::All>();
-    const auto* on_all = new ApplyOn::AllIntersections<GridLayerType>();
-    const auto* on_all2 =
-        new ApplyOn::AllIntersections<GridLayerType>(); // second one needed because append owns pointer
-    walker.append(filter_counter, on_all_partitionset);
-    walker.append(inner_filter_counter, on_interior_partitionset);
-    walker.append(all_counter, on_all);
-    walker.append(inner_counter, on_all2);
->>>>>>> b3c70e83
     walker.walk();
     EXPECT_EQ(filter_count, all_count);
     EXPECT_EQ(inner_set_count, inner_count);
@@ -173,18 +137,10 @@
     Walker<GridLayerType> walker(gv);
 
     size_t all_count = 0, inner_count = 0;
-<<<<<<< HEAD
     auto all_set_counter = GenericElementFunctor<GridLayerType>([] {}, [&](...) { all_count++; }, [] {});
     auto inner_set_counter = GenericElementFunctor<GridLayerType>([] {}, [&](...) { inner_count++; }, [] {});
     ApplyOn::PartitionSetElements<GridLayerType, Dune::Partitions::Interior> on_interior_partitionset{};
     ApplyOn::PartitionSetElements<GridLayerType, Dune::Partitions::All> on_all_partitionset{};
-=======
-    auto all_set_counter = [&](const EntityType&) { all_count++; };
-    auto inner_set_counter = [&](const EntityType&) { inner_count++; };
-    const auto* on_interior_partitionset =
-        new ApplyOn::PartitionSetEntities<GridLayerType, Dune::Partitions::Interior>();
-    const auto* on_all_partitionset = new ApplyOn::PartitionSetEntities<GridLayerType, Dune::Partitions::All>();
->>>>>>> b3c70e83
     walker.append(inner_set_counter, on_interior_partitionset);
     walker.append(all_set_counter, on_all_partitionset);
     walker.walk();
@@ -271,13 +227,10 @@
 {
   this->check_apply_on();
   this->check_partitionsets();
-<<<<<<< HEAD
 }
 TYPED_TEST(GridWalkerTest, boundaries)
 {
   this->check_boundaries();
-=======
->>>>>>> b3c70e83
   this->check_partitioning();
 }
 TYPED_TEST(GridWalkerTest, walker_to_walker)
