--- conflicted
+++ resolved
@@ -32,13 +32,8 @@
 
 //! 1st convert_to
 template <class RangeType, class SourceType>
-<<<<<<< HEAD
-typename std::enable_if<Common::is_matrix<SourceType>::value && Common::is_matrix<RangeType>::value
-                            && !is_matrix<SourceType>::value,
-=======
 typename std::enable_if<Common::is_matrix<SourceType>::value && !is_matrix<SourceType>::value
                             && Common::is_matrix<RangeType>::value,
->>>>>>> 7686cf92
                         RangeType>::type
 convert_to(const SourceType& source)
 {
