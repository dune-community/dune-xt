// This file is part of the dune-xt-la project:
//   https://github.com/dune-community/dune-xt-la
// Copyright 2009-2018 dune-xt-la developers and contributors. All rights reserved.
// License: Dual licensed as BSD 2-Clause License (http://opensource.org/licenses/BSD-2-Clause)
//      or  GPL-2.0+ (http://opensource.org/licenses/gpl-license)
//          with "runtime exception" (http://www.dune-project.org/license.html)
// Authors:
//   Barbara Verfürth (2015)
//   Felix Schindler  (2014 - 2017)
//   Rene Milk        (2014 - 2016, 2018)
//   Tobias Leibner   (2014, 2016 - 2018)

#ifndef DUNE_XT_LA_CONTAINER_EIGEN_DENSE_HH
#define DUNE_XT_LA_CONTAINER_EIGEN_DENSE_HH

#include <memory>
#include <type_traits>
#include <vector>
#include <initializer_list>
#include <complex>
#include <mutex>

#include <boost/numeric/conversion/cast.hpp>

#if HAVE_EIGEN
#include <dune/xt/common/disable_warnings.hh>
#include <Eigen/Core>
#include <dune/xt/common/reenable_warnings.hh>
#endif

#include <dune/common/typetraits.hh>
#include <dune/common/densematrix.hh>
#include <dune/common/ftraits.hh>
#include <dune/common/unused.hh>

#include <dune/xt/common/exceptions.hh>
#include <dune/xt/common/crtp.hh>

#include "dune/xt/la/container/interfaces.hh"
#include "dune/xt/la/container/pattern.hh"

#include "base.hh"

namespace Dune {
namespace XT {
namespace LA {


// forwards
template <class ScalarImp>
class EigenDenseVector;

template <class T>
class EigenMappedDenseVector;

template <class ScalarImp>
class EigenDenseMatrix;


#if HAVE_EIGEN

namespace internal {


/**
 *  \brief Traits for EigenDenseVector.
 */
template <class ScalarImp = double>
class EigenDenseVectorTraits : public VectorTraitsBase<ScalarImp,
                                                       EigenDenseVector<ScalarImp>,
                                                       ::Eigen::Matrix<ScalarImp, ::Eigen::Dynamic, 1>,
                                                       Backends::eigen_dense,
                                                       Backends::eigen_dense,
                                                       Backends::eigen_sparse>
{
};


/**
 *  \brief Traits for EigenMappedDenseVector.
 */
template <class ScalarImp = double>
class EigenMappedDenseVectorTraits
    : public VectorTraitsBase<ScalarImp,
                              EigenMappedDenseVector<ScalarImp>,
                              Eigen::Map<::Eigen::Matrix<ScalarImp, ::Eigen::Dynamic, 1>>,
                              Backends::eigen_dense,
                              Backends::eigen_dense,
                              Backends::eigen_sparse>
{
};


/**
 *  \brief Traits for EigenDenseMatrix.
 */
template <class ScalarImp = double>
class EigenDenseMatrixTraits : public MatrixTraitsBase<ScalarImp,
                                                       EigenDenseMatrix<ScalarImp>,
                                                       ::Eigen::Matrix<ScalarImp, ::Eigen::Dynamic, ::Eigen::Dynamic>,
                                                       Backends::eigen_dense,
                                                       Backends::eigen_dense>
{
};



} // namespace internal


/**
 *  \brief A dense vector implementation of VectorInterface using the eigen backend.
 */
template <class ScalarImp = double>
class EigenDenseVector : public EigenBaseVector<internal::EigenDenseVectorTraits<ScalarImp>, ScalarImp>,
                         public ProvidesDataAccess<internal::EigenDenseVectorTraits<ScalarImp>>
{
  using ThisType = EigenDenseVector;
  using InterfaceType = VectorInterface<internal::EigenDenseVectorTraits<ScalarImp>, ScalarImp>;
  using BaseType = EigenBaseVector<internal::EigenDenseVectorTraits<ScalarImp>, ScalarImp>;

public:
<<<<<<< HEAD
  using typename InterfaceType::RealType;
  using typename InterfaceType::ScalarType;
  using Traits = typename InterfaceType::Traits;
  using typename ProvidesBackend<Traits>::BackendType;
  using typename ProvidesDataAccess<Traits>::DataType;
  //! derived_type is ambiguous due to multiple parent classes otherwise
  using derived_type = typename InterfaceType::derived_type;
=======
  using Traits = typename VectorInterfaceType::Traits;
  using derived_type = typename VectorInterfaceType::derived_type;
  typedef typename Traits::ScalarType ScalarType;
  typedef typename Traits::RealType RealType;
  typedef typename Traits::DataType DataType;
  typedef typename Traits::BackendType BackendType;
>>>>>>> aa32474e

private:
  using EIGEN_size_t = typename BackendType::Index;

public:
  EigenDenseVector(const ThisType& other) = default;

  explicit EigenDenseVector(const size_t ss = 0, const ScalarType value = ScalarType(0), const size_t num_mutexes = 1)
    : BaseType(num_mutexes)
  {
    backend_ = std::make_shared<BackendType>(ss);
    backend_->setOnes();
    backend_->operator*=(value);
  }

  explicit EigenDenseVector(const std::vector<ScalarType>& other, const size_t num_mutexes = 1)
    : BaseType(num_mutexes)
  {
    backend_ = std::make_shared<BackendType>(internal::boost_numeric_cast<EIGEN_size_t>(other.size()));
    for (size_t ii = 0; ii < other.size(); ++ii)
      backend_->operator[](ii) = other[ii];
  }

  explicit EigenDenseVector(const std::initializer_list<ScalarType>& other, const size_t num_mutexes = 1)
    : BaseType(num_mutexes)
  {
    backend_ = std::make_shared<BackendType>(internal::boost_numeric_cast<EIGEN_size_t>(other.size()));
    size_t ii = 0;
    for (auto element : other)
      backend_->operator[](ii++) = element;
  }

  explicit EigenDenseVector(const BackendType& other,
                            const bool /*prune*/ = false,
                            const ScalarType /*eps*/ = Common::FloatCmp::DefaultEpsilon<ScalarType>::value(),
                            const size_t num_mutexes = 1)
    : BaseType(num_mutexes)
  {
    backend_ = std::make_shared<BackendType>(other);
  }

  /**
   *  \note Takes ownership of backend_ptr in the sense that you must not delete it afterwards!
   */
  explicit EigenDenseVector(BackendType* backend_ptr, const size_t num_mutexes = 1)
    : BaseType(num_mutexes)
  {
    backend_ = std::shared_ptr<BackendType>(backend_ptr);
  }

  explicit EigenDenseVector(std::shared_ptr<BackendType> backend_ptr, const size_t num_mutexes = 1)
    : BaseType(num_mutexes)
  {
    backend_ = backend_ptr;
  }

  using BaseType::operator=;

  ThisType& operator=(const BackendType& other)
  {
    backend_ = std::make_shared<BackendType>(other);
    return *this;
  } // ... operator=(...)

  using InterfaceType::add;
  using InterfaceType::sub;
  using InterfaceType::operator+;
  using InterfaceType::operator-;
  using InterfaceType::operator*;
  using BaseType::backend;

  /// \name Required by ProvidesDataAccess.
  /// \{

  /** \attention I have no idea if this makes sense for complex! **/
  DataType* data()
  {
    return backend().data();
  }

  size_t data_size() const
  {
    return this->size();
  }

  /// \}

private:
  using BaseType::backend_;

  friend class VectorInterface<internal::EigenDenseVectorTraits<ScalarType>, ScalarType>;
  friend class EigenBaseVector<internal::EigenDenseVectorTraits<ScalarType>, ScalarType>;
}; // class EigenDenseVector

/**
 *  \brief  A dense vector implementation of VectorInterface using the eigen backend which wrappes a raw array.
 */
template <class ScalarImp = double>
class EigenMappedDenseVector : public EigenBaseVector<internal::EigenMappedDenseVectorTraits<ScalarImp>, ScalarImp>
{
  using ThisType = EigenMappedDenseVector;
  using InterfaceType = VectorInterface<internal::EigenMappedDenseVectorTraits<ScalarImp>, ScalarImp>;
  using BaseType = EigenBaseVector<internal::EigenMappedDenseVectorTraits<ScalarImp>, ScalarImp>;
  static_assert(std::is_same<ScalarImp, double>::value, "Undefined behaviour for non-double data!");

public:
<<<<<<< HEAD
  using typename InterfaceType::RealType;
  using typename InterfaceType::ScalarType;
  using Traits = typename InterfaceType::Traits;
  using BackendType = typename Traits::BackendType;
=======
  using Traits = typename VectorInterfaceType::Traits;
  using derived_type = typename VectorInterfaceType::derived_type;
  typedef typename Traits::BackendType BackendType;
  typedef typename Traits::ScalarType ScalarType;
  typedef typename Traits::RealType RealType;
>>>>>>> aa32474e

private:
  using EIGEN_size_t = typename BackendType::Index;

public:
  /**
   *  \brief  This is the constructor of interest which wrappes a raw array.
   */
  EigenMappedDenseVector(ScalarType* data, size_t data_size, const size_t num_mutexes = 1)
    : BaseType(num_mutexes)
  {
    backend_ = std::make_shared<BackendType>(data, internal::boost_numeric_cast<EIGEN_size_t>(data_size));
  }

  /**
   *  \brief  This constructor allows to create an instance of this type just like any other vector.
   */
  explicit EigenMappedDenseVector(const size_t ss = 0,
                                  const ScalarType value = ScalarType(0),
                                  const size_t num_mutexes = 1)
    : BaseType(num_mutexes)
  {
    backend_ = std::make_shared<BackendType>(new ScalarType[ss], internal::boost_numeric_cast<EIGEN_size_t>(ss));
    backend_->setOnes();
    backend_->operator*=(value);
  }

  explicit EigenMappedDenseVector(const std::vector<ScalarType>& other, const size_t num_mutexes = 1)
    : BaseType(num_mutexes)
  {
    backend_ = std::make_shared<BackendType>(new ScalarType[other.size()],
                                             internal::boost_numeric_cast<EIGEN_size_t>(other.size()));
    for (size_t ii = 0; ii < other.size(); ++ii)
      (*backend_)[ii] = other[ii];
  }

  explicit EigenMappedDenseVector(const std::initializer_list<ScalarType>& other, const size_t num_mutexes = 1)
    : BaseType(num_mutexes)
  {
    backend_ = std::make_shared<BackendType>(new ScalarType[other.size()],
                                             internal::boost_numeric_cast<EIGEN_size_t>(other.size()));
    size_t ii = 0;
    for (auto element : other)
      (*backend_)[ii++] = element;
  }

  EigenMappedDenseVector(const ThisType& other)
    : BaseType(other)
  {
    backend_ = std::make_shared<BackendType>(new ScalarType[other.size()],
                                             internal::boost_numeric_cast<EIGEN_size_t>(other.size()));
    backend_->operator=(other.backend());
  }

  explicit EigenMappedDenseVector(const BackendType& other,
                                  const bool /*prune*/ = false,
                                  const ScalarType /*eps*/ = Common::FloatCmp::DefaultEpsilon<ScalarType>::value(),
                                  const size_t num_mutexes = 1)
    : BaseType(num_mutexes)
  {
    backend_ = std::make_shared<BackendType>(new ScalarType[other.size()],
                                             internal::boost_numeric_cast<EIGEN_size_t>(other.size()));
    backend_->operator=(other);
  }

  /**
   *  \note Takes ownership of backend_ptr in the sense that you must not delete it afterwards!
   */
  explicit EigenMappedDenseVector(BackendType* backend_ptr, const size_t num_mutexes = 1)
    : BaseType(num_mutexes)
  {
    backend_ = std::shared_ptr<BackendType>(backend_ptr);
  }

  explicit EigenMappedDenseVector(std::shared_ptr<BackendType> backend_ptr, const size_t num_mutexes = 1)
    : BaseType(num_mutexes)
  {
    backend_ = backend_ptr;
  }

  using BaseType::operator=;

  ThisType& operator=(const ThisType& other)
  {
    BaseType::operator=(other);
    return *this;
  }

  ThisType& operator=(const BackendType& other)
  {
    backend_ = std::make_shared<BackendType>(new ScalarType[other.size()], other.size());
    backend_->operator=(other);
    return *this;
  }

  using InterfaceType::add;
  using InterfaceType::sub;
  using InterfaceType::operator+;
  using InterfaceType::operator-;
  using InterfaceType::operator*;
  using BaseType::backend;

private:
  using BaseType::backend_;

  friend class VectorInterface<internal::EigenMappedDenseVectorTraits<ScalarType>, ScalarType>;
  friend class EigenBaseVector<internal::EigenMappedDenseVectorTraits<ScalarType>, ScalarType>;
}; // class EigenMappedDenseVector

/**
 *  \brief  A dense matrix implementation of MatrixInterface using the eigen backend.
 */
template <class ScalarImp = double>
class EigenDenseMatrix : public MatrixInterface<internal::EigenDenseMatrixTraits<ScalarImp>, ScalarImp>,
                         public ProvidesBackend<internal::EigenDenseMatrixTraits<ScalarImp>>,
                         public ProvidesDataAccess<internal::EigenDenseMatrixTraits<ScalarImp>>
{

  using ThisType = EigenDenseMatrix;
  using InterfaceType = MatrixInterface<internal::EigenDenseMatrixTraits<ScalarImp>, ScalarImp>;

public:
<<<<<<< HEAD
  using typename InterfaceType::RealType;
  using typename InterfaceType::ScalarType;
  using Traits = typename InterfaceType::Traits;
  using typename ProvidesBackend<Traits>::BackendType;
  using typename ProvidesDataAccess<Traits>::DataType;
  //! derived_type is ambiguous due to multiple parent classes otherwise
  using derived_type = typename InterfaceType::derived_type;
=======
  using Traits = typename MatrixInterfaceType::Traits;
  using derived_type = typename MatrixInterfaceType::derived_type;
  typedef typename Traits::BackendType BackendType;
  typedef typename Traits::ScalarType ScalarType;
  typedef typename Traits::RealType RealType;
  typedef typename Traits::DataType DataType;
>>>>>>> aa32474e

private:
  using MutexesType = typename Traits::MutexesType;
  using EIGEN_size_t = typename BackendType::Index;

public:
  explicit EigenDenseMatrix(const size_t rr = 0,
                            const size_t cc = 0,
                            const ScalarType value = ScalarType(0),
                            const size_t num_mutexes = 1)
    : backend_(new BackendType(rr, cc))
    , mutexes_(std::make_unique<MutexesType>(num_mutexes))
  {
    this->backend_->setOnes();
    this->backend_->operator*=(value);
  }

  /// This constructors ignores the given pattern and initializes the matrix with 0.
  EigenDenseMatrix(const size_t rr,
                   const size_t cc,
                   const SparsityPatternDefault& /*pattern*/,
                   const size_t num_mutexes = 1)
    : backend_(new BackendType(internal::boost_numeric_cast<EIGEN_size_t>(rr),
                               internal::boost_numeric_cast<EIGEN_size_t>(cc)))
    , mutexes_(std::make_unique<MutexesType>(num_mutexes))
  {
    backend_->setZero();
  }

  EigenDenseMatrix(const ThisType& other)
    : backend_(std::make_shared<BackendType>(*other.backend_))
    , mutexes_(std::make_unique<MutexesType>(other.mutexes_->size()))
  {
  }

  /**
   * \note If prune == true, this implementation is not optimal!
   */
  explicit EigenDenseMatrix(const BackendType& other,
                            const bool prune = false,
                            const typename Common::FloatCmp::DefaultEpsilon<ScalarType>::Type eps =
                                Common::FloatCmp::DefaultEpsilon<ScalarType>::value(),
                            const size_t num_mutexes = 1)
    : mutexes_(std::make_unique<MutexesType>(num_mutexes))
  {
    if (prune)
      backend_ = ThisType(other).pruned(eps).backend_;
    else
      backend_ = std::make_shared<BackendType>(other);
  }

  template <class M>
  EigenDenseMatrix(const MatrixInterface<M, ScalarType>& other, const size_t num_mutexes = 1)
    : backend_(new BackendType(other.rows(), other.cols()))
    , mutexes_(std::make_unique<MutexesType>(num_mutexes))
  {
    for (size_t ii = 0; ii < other.rows(); ++ii)
      for (size_t jj = 0; jj < other.cols(); ++jj)
        set_entry(ii, jj, other.get_entry(ii, jj));
  }

  template <class T>
  EigenDenseMatrix(const DenseMatrix<T>& other, const size_t num_mutexes = 1)
    : backend_(new BackendType(other.rows(), other.cols()))
    , mutexes_(std::make_unique<MutexesType>(num_mutexes))
  {
    for (size_t ii = 0; ii < other.rows(); ++ii)
      for (size_t jj = 0; jj < other.cols(); ++jj)
        set_entry(ii, jj, other[ii][jj]);
  }

  /**
   *  \note Takes ownership of backend_ptr in the sense that you must not delete it afterwards!
   */
  explicit EigenDenseMatrix(BackendType* backend_ptr, const size_t num_mutexes = 1)
    : backend_(backend_ptr)
    , mutexes_(std::make_unique<MutexesType>(num_mutexes))
  {
  }

  explicit EigenDenseMatrix(std::shared_ptr<BackendType> backend_ptr, const size_t num_mutexes = 1)
    : backend_(backend_ptr)
    , mutexes_(std::make_unique<MutexesType>(num_mutexes))
  {
  }

  ThisType& operator=(const ThisType& other)
  {
    if (this != &other) {
      *backend_ = *other.backend_;
      mutexes_ = std::make_unique<MutexesType>(other.mutexes_->size());
    }
    return *this;
  }

  ThisType& operator=(const BackendType& other)
  {
    backend_ = std::make_shared<BackendType>(other);
    return *this;
  }

  /// \name Required by the ProvidesBackend interface.
  /// \{

  BackendType& backend()
  {
    return *backend_;
  }

  const BackendType& backend() const
  {
    return *backend_;
  }

  /// \}
  /// \name Required by the ProvidesDataAccess interface.
  /// \{

  DataType* data()
  {
    return backend_->data();
  }

  size_t data_size() const
  {
    return rows() * cols();
  }

  /// \}
  /// \name Required by ContainerInterface.
  /// \{

  ThisType copy() const
  {
    return ThisType(*backend_);
  }

  void scal(const ScalarType& alpha)
  {
    const internal::VectorLockGuard DUNE_UNUSED(guard)(*mutexes_);
    backend() *= alpha;
  }

  void axpy(const ScalarType& alpha, const ThisType& xx)
  {
    const internal::VectorLockGuard DUNE_UNUSED(guard)(*mutexes_);
    if (!has_equal_shape(xx))
      DUNE_THROW(Common::Exceptions::shapes_do_not_match,
                 "The shape of xx (" << xx.rows() << "x" << xx.cols() << ") does not match the shape of this ("
                                     << rows()
                                     << "x"
                                     << cols()
                                     << ")!");
    backend() += alpha * xx.backend();
  } // ... axpy(...)

  bool has_equal_shape(const ThisType& other) const
  {
    return (rows() == other.rows()) && (cols() == other.cols());
  }

  /// \}
  /// \name Required by MatrixInterface.
  /// \{

  inline size_t rows() const
  {
    return backend_->rows();
  }

  inline size_t cols() const
  {
    return backend_->cols();
  }

  template <class T1, class T2>
  inline void mv(const EigenBaseVector<T1, ScalarType>& xx, EigenBaseVector<T2, ScalarType>& yy) const
  {
    yy.backend().transpose() = backend() * xx.backend();
  }

  void add_to_entry(const size_t ii, const size_t jj, const ScalarType& value)
  {
    internal::LockGuard DUNE_UNUSED(lock)(*mutexes_, jj, cols());
    assert(ii < rows());
    assert(jj < cols());
    backend()(ii, jj) += value;
  } // ... add_to_entry(...)

  void set_entry(const size_t ii, const size_t jj, const ScalarType& value)
  {
    assert(ii < rows());
    assert(jj < cols());
    backend()(ii, jj) = value;
  } // ... set_entry(...)

  ScalarType get_entry(const size_t ii, const size_t jj) const
  {
    assert(ii < rows());
    assert(jj < cols());
    return backend()(ii, jj);
  } // ... get_entry(...)

  void clear_row(const size_t ii)
  {
    if (ii >= rows())
      DUNE_THROW(Common::Exceptions::index_out_of_range,
                 "Given ii (" << ii << ") is larger than the rows of this (" << rows() << ")!");
    for (size_t jj = 0; jj < cols(); ++jj)
      backend()(ii, jj) = ScalarType(0);
  } // ... clear_row(...)

  void clear_col(const size_t jj)
  {
    if (jj >= cols())
      DUNE_THROW(Common::Exceptions::index_out_of_range,
                 "Given jj (" << jj << ") is larger than the cols of this (" << cols() << ")!");
    for (size_t ii = 0; ii < rows(); ++ii)
      backend()(ii, jj) = ScalarType(0);
  } // ... clear_col(...)

  void unit_row(const size_t ii)
  {
    if (ii >= cols())
      DUNE_THROW(Common::Exceptions::index_out_of_range,
                 "Given ii (" << ii << ") is larger than the cols of this (" << cols() << ")!");
    if (ii >= rows())
      DUNE_THROW(Common::Exceptions::index_out_of_range,
                 "Given ii (" << ii << ") is larger than the rows of this (" << rows() << ")!");
    for (size_t jj = 0; jj < cols(); ++jj)
      backend()(ii, jj) = ScalarType(0);
    backend()(ii, ii) = ScalarType(1);
  } // ... unit_row(...)

  void unit_col(const size_t jj)
  {
    if (jj >= cols())
      DUNE_THROW(Common::Exceptions::index_out_of_range,
                 "Given jj (" << jj << ") is larger than the cols of this (" << cols() << ")!");
    if (jj >= rows())
      DUNE_THROW(Common::Exceptions::index_out_of_range,
                 "Given jj (" << jj << ") is larger than the rows of this (" << rows() << ")!");
    for (size_t ii = 0; ii < rows(); ++ii)
      backend()(ii, jj) = ScalarType(0);
    backend()(jj, jj) = ScalarType(1);
  } // ... unit_col(...)

  bool valid() const
  {
    for (size_t ii = 0; ii < rows(); ++ii) {
      for (size_t jj = 0; jj < cols(); ++jj) {
        const auto& entry = backend()(ii, jj);
        if (Common::isnan(entry) || Common::isinf(entry))
          return false;
      }
    }
    return true;
  } // ... valid(...)

  /**
   * \}
   * \{
   * \name Provided for improved performance.
   */

  using InterfaceType::operator-;

  ThisType operator-(const ThisType& other) const override final
  {
    return ThisType(this->backend() - other.backend());
  }

  using InterfaceType::operator+;

  ThisType operator+(const ThisType& other) const override final
  {
    return ThisType(this->backend() + other.backend());
  }

  using InterfaceType::operator*;

  ThisType operator*(const ThisType& other) const override final
  {
    return ThisType(this->backend() * other.backend());
  }

private:
  std::shared_ptr<BackendType> backend_;
  std::unique_ptr<std::vector<std::mutex>> mutexes_;
}; // class EigenDenseMatrix


#else // HAVE_EIGEN

template <class ScalarImp>
class EigenDenseVector
{
  static_assert(Dune::AlwaysFalse<ScalarImp>::value, "You are missing Eigen!");
};

template <class ScalarImp>
class EigenMappedDenseVector
{
  static_assert(Dune::AlwaysFalse<ScalarImp>::value, "You are missing Eigen!");
};

template <class ScalarImp>
class EigenDenseMatrix
{
  static_assert(Dune::AlwaysFalse<ScalarImp>::value, "You are missing Eigen!");
};

#endif // HAVE_EIGEN

} // namespace LA
namespace Common {

#if HAVE_EIGEN

template <class T>
struct VectorAbstraction<LA::EigenDenseVector<T>> : public LA::internal::VectorAbstractionBase<LA::EigenDenseVector<T>>
{
};

template <class T>
struct VectorAbstraction<LA::EigenMappedDenseVector<T>>
    : public LA::internal::VectorAbstractionBase<LA::EigenMappedDenseVector<T>>
{
};

template <class T>
struct MatrixAbstraction<LA::EigenDenseMatrix<T>> : public LA::internal::MatrixAbstractionBase<LA::EigenDenseMatrix<T>>
{
  using BaseType = LA::internal::MatrixAbstractionBase<LA::EigenDenseMatrix<T>>;

  static constexpr XT::Common::StorageLayout storage_layout = XT::Common::StorageLayout::dense_column_major;

  template <size_t rows = BaseType::static_rows, size_t cols = BaseType::static_cols, class FieldType = T>
  using MatrixTypeTemplate = LA::EigenDenseMatrix<FieldType>;

  static inline T* data(LA::EigenDenseMatrix<T>& mat)
  {
    return &(mat.backend()(0, 0));
  }

  static inline const T* data(const LA::EigenDenseMatrix<T>& mat)
  {
    return &(mat.backend()(0, 0));
  }
};

#endif // HAVE_EIGEN

} // namespace Common
} // namespace XT
} // namespace Dune


// begin: this is what we need for the lib
#if DUNE_XT_WITH_PYTHON_BINDINGS && HAVE_EIGEN


extern template class Dune::XT::LA::EigenDenseVector<double>;
extern template class Dune::XT::LA::EigenMappedDenseVector<double>;
extern template class Dune::XT::LA::EigenDenseMatrix<double>;
// extern template void Dune::XT::LA::EigenDenseMatrix<double>::mv(const Dune::XT::LA::EigenDenseVector<double>&,
//                                                                Dune::XT::LA::EigenDenseVector<double>&) const;
// extern template void Dune::XT::LA::EigenDenseMatrix<double>::mv(const Dune::XT::LA::EigenMappedDenseVector<double>&,
//                                                                Dune::XT::LA::EigenMappedDenseVector<double>&) const;
// extern template void Dune::XT::LA::EigenDenseMatrix<double>::mv(const Dune::XT::LA::EigenDenseVector<double>&,
//                                                                Dune::XT::LA::EigenMappedDenseVector<double>&) const;
// extern template void Dune::XT::LA::EigenDenseMatrix<double>::mv(const Dune::XT::LA::EigenMappedDenseVector<double>&,
//                                                                Dune::XT::LA::EigenDenseVector<double>&) const;


#endif // DUNE_XT_WITH_PYTHON_BINDINGS && HAVE_EIGEN
// end: this is what we need for the lib


#endif // DUNE_XT_LA_CONTAINER_EIGEN_DENSE_HH<|MERGE_RESOLUTION|>--- conflicted
+++ resolved
@@ -104,7 +104,6 @@
 };
 
 
-
 } // namespace internal
 
 
@@ -120,7 +119,6 @@
   using BaseType = EigenBaseVector<internal::EigenDenseVectorTraits<ScalarImp>, ScalarImp>;
 
 public:
-<<<<<<< HEAD
   using typename InterfaceType::RealType;
   using typename InterfaceType::ScalarType;
   using Traits = typename InterfaceType::Traits;
@@ -128,14 +126,6 @@
   using typename ProvidesDataAccess<Traits>::DataType;
   //! derived_type is ambiguous due to multiple parent classes otherwise
   using derived_type = typename InterfaceType::derived_type;
-=======
-  using Traits = typename VectorInterfaceType::Traits;
-  using derived_type = typename VectorInterfaceType::derived_type;
-  typedef typename Traits::ScalarType ScalarType;
-  typedef typename Traits::RealType RealType;
-  typedef typename Traits::DataType DataType;
-  typedef typename Traits::BackendType BackendType;
->>>>>>> aa32474e
 
 private:
   using EIGEN_size_t = typename BackendType::Index;
@@ -242,18 +232,10 @@
   static_assert(std::is_same<ScalarImp, double>::value, "Undefined behaviour for non-double data!");
 
 public:
-<<<<<<< HEAD
   using typename InterfaceType::RealType;
   using typename InterfaceType::ScalarType;
   using Traits = typename InterfaceType::Traits;
   using BackendType = typename Traits::BackendType;
-=======
-  using Traits = typename VectorInterfaceType::Traits;
-  using derived_type = typename VectorInterfaceType::derived_type;
-  typedef typename Traits::BackendType BackendType;
-  typedef typename Traits::ScalarType ScalarType;
-  typedef typename Traits::RealType RealType;
->>>>>>> aa32474e
 
 private:
   using EIGEN_size_t = typename BackendType::Index;
@@ -376,7 +358,6 @@
   using InterfaceType = MatrixInterface<internal::EigenDenseMatrixTraits<ScalarImp>, ScalarImp>;
 
 public:
-<<<<<<< HEAD
   using typename InterfaceType::RealType;
   using typename InterfaceType::ScalarType;
   using Traits = typename InterfaceType::Traits;
@@ -384,14 +365,6 @@
   using typename ProvidesDataAccess<Traits>::DataType;
   //! derived_type is ambiguous due to multiple parent classes otherwise
   using derived_type = typename InterfaceType::derived_type;
-=======
-  using Traits = typename MatrixInterfaceType::Traits;
-  using derived_type = typename MatrixInterfaceType::derived_type;
-  typedef typename Traits::BackendType BackendType;
-  typedef typename Traits::ScalarType ScalarType;
-  typedef typename Traits::RealType RealType;
-  typedef typename Traits::DataType DataType;
->>>>>>> aa32474e
 
 private:
   using MutexesType = typename Traits::MutexesType;
