// This file is part of the dune-xt-la project:
//   https://github.com/dune-community/dune-xt-la
// Copyright 2009-2018 dune-xt-la developers and contributors. All rights reserved.
// License: Dual licensed as BSD 2-Clause License (http://opensource.org/licenses/BSD-2-Clause)
//      or  GPL-2.0+ (http://opensource.org/licenses/gpl-license)
//          with "runtime exception" (http://www.dune-project.org/license.html)
// Authors:
//   Barbara Verfürth (2015)
//   Felix Schindler  (2014 - 2017)
//   Rene Milk        (2014 - 2016, 2018)
//   Tobias Leibner   (2014 - 2015, 2017 - 2018)

#ifndef DUNE_XT_LA_CONTAINER_EIGEN_SPARSE_HH
#define DUNE_XT_LA_CONTAINER_EIGEN_SPARSE_HH

#include <memory>
#include <type_traits>
#include <vector>
#include <complex>
#include <mutex>

#include <boost/numeric/conversion/cast.hpp>

#if HAVE_EIGEN
#include <dune/xt/common/disable_warnings.hh>
#include <Eigen/SparseCore>
#include <dune/xt/common/reenable_warnings.hh>
#endif

#include <dune/common/typetraits.hh>
#include <dune/common/ftraits.hh>
#include <dune/common/unused.hh>

#include <dune/xt/common/math.hh>
#include <dune/xt/common/exceptions.hh>
#include <dune/xt/common/crtp.hh>
#include <dune/xt/common/float_cmp.hh>

#include "dune/xt/la/container/interfaces.hh"
#include "dune/xt/la/container/pattern.hh"

#include "dense.hh"

namespace Dune {
namespace XT {
namespace LA {


// forwards
template <class ScalarType>
class EigenRowMajorSparseMatrix;

class EigenMatrixInterfaceDynamic
{
};


#if HAVE_EIGEN

namespace internal {


/**
 * \brief Traits for EigenRowMajorSparseMatrix.
 */
template <class ScalarImp = double>
class EigenRowMajorSparseMatrixTraits : public MatrixTraitsBase<ScalarImp,
                                                                EigenRowMajorSparseMatrix<ScalarImp>,
                                                                ::Eigen::SparseMatrix<ScalarImp, ::Eigen::RowMajor>,
                                                                Backends::eigen_sparse,
                                                                Backends::eigen_dense,
                                                                true>
{
};



} // namespace internal


/**
 * \brief A sparse matrix implementation of the MatrixInterface with row major memory layout.
 */
template <class ScalarImp = double>
class EigenRowMajorSparseMatrix
    : public MatrixInterface<internal::EigenRowMajorSparseMatrixTraits<ScalarImp>, ScalarImp>,
      public ProvidesBackend<internal::EigenRowMajorSparseMatrixTraits<ScalarImp>>
{

  using ThisType = EigenRowMajorSparseMatrix;
  using InterfaceType = MatrixInterface<internal::EigenRowMajorSparseMatrixTraits<ScalarImp>, ScalarImp>;

public:
<<<<<<< HEAD
  using typename InterfaceType::RealType;
  using typename InterfaceType::ScalarType;
  using Traits = typename InterfaceType::Traits;
  using typename ProvidesBackend<Traits>::BackendType;
=======
  using Traits = typename MatrixInterfaceType::Traits;
  using derived_type = typename MatrixInterfaceType::derived_type;
  typedef typename Traits::BackendType BackendType;
  typedef typename Traits::ScalarType ScalarType;
  typedef typename Traits::RealType RealType;
>>>>>>> aa32474e

private:
  using MutexesType = typename Traits::MutexesType;
  using EIGEN_size_t = typename BackendType::Index;

public:
  /**
   * \brief This is the constructor of interest which creates a sparse matrix.
   */
  EigenRowMajorSparseMatrix(const size_t rr,
                            const size_t cc,
                            const SparsityPatternDefault& pattern_in,
                            const size_t num_mutexes = 1)
    : backend_(std::make_shared<BackendType>(internal::boost_numeric_cast<EIGEN_size_t>(rr),
                                             internal::boost_numeric_cast<EIGEN_size_t>(cc)))
    , mutexes_(std::make_unique<MutexesType>(num_mutexes))
  {
    if (rr > 0 && cc > 0) {
      if (size_t(pattern_in.size()) != rr)
        DUNE_THROW(Common::Exceptions::shapes_do_not_match,
                   "The size of the pattern (" << pattern_in.size() << ") does not match the number of rows of this ("
                                               << rr
                                               << ")!");
      for (size_t row = 0; row < size_t(pattern_in.size()); ++row) {
        backend_->startVec(internal::boost_numeric_cast<EIGEN_size_t>(row));
        const auto& columns = pattern_in.inner(row);
        for (auto& column : columns) {
#ifndef NDEBUG
          if (column >= cc)
            DUNE_THROW(Common::Exceptions::shapes_do_not_match,
                       "The size of row " << row << " of the pattern does not match the number of columns of this ("
                                          << cc
                                          << ")!");
#endif // NDEBUG
          backend_->insertBackByOuterInner(internal::boost_numeric_cast<EIGEN_size_t>(row),
                                           internal::boost_numeric_cast<EIGEN_size_t>(column));
        }
        // create entry (insertBackByOuterInner() can not handle empty rows)
        if (columns.size() == 0)
          backend_->insertBackByOuterInner(internal::boost_numeric_cast<EIGEN_size_t>(row), 0);
      }
      backend_->finalize();
      backend_->makeCompressed();
    }
  } // EigenRowMajorSparseMatrix(...)

  explicit EigenRowMajorSparseMatrix(const size_t rr = 0, const size_t cc = 0, const size_t num_mutexes = 1)
    : backend_(std::make_shared<BackendType>(rr, cc))
    , mutexes_(std::make_unique<MutexesType>(num_mutexes))
  {
  }

  explicit EigenRowMajorSparseMatrix(const size_t rr,
                                     const size_t cc,
                                     const ScalarType& val,
                                     const size_t num_mutexes = 1)
    : backend_(std::make_shared<BackendType>(rr, cc))
    , mutexes_(std::make_unique<MutexesType>(num_mutexes))
  {
    if (val != 0.) {
      for (size_t ii = 0; ii < rows(); ++ii)
        for (size_t jj = 0; jj < cols(); ++jj) {
          backend_->insert(ii, jj);
          set_entry(ii, jj, val);
        }
    }
  }

  EigenRowMajorSparseMatrix(const ThisType& other)
    : backend_(std::make_shared<BackendType>(*other.backend_))
    , mutexes_(std::make_unique<MutexesType>(other.mutexes_->size()))
  {
  }

  explicit EigenRowMajorSparseMatrix(const BackendType& mat,
                                     const bool prune = false,
                                     const typename Common::FloatCmp::DefaultEpsilon<ScalarType>::Type eps =
                                         Common::FloatCmp::DefaultEpsilon<ScalarType>::value(),
                                     const size_t num_mutexes = 1)
    : mutexes_(std::make_unique<MutexesType>(num_mutexes))
  {
    if (prune) {
      // we do this here instead of using pattern(true), since we can build the triplets along the way which is more
      // efficient
      typedef ::Eigen::Triplet<ScalarType> TripletType;
      const ScalarType zero(0);
      std::vector<TripletType> triplets;
      triplets.reserve(mat.nonZeros());
      for (EIGEN_size_t row = 0; row < mat.outerSize(); ++row) {
        for (typename BackendType::InnerIterator row_it(mat, row); row_it; ++row_it) {
          const EIGEN_size_t col = row_it.col();
          const auto val = mat.coeff(row, col);
          if (Common::FloatCmp::ne<Common::FloatCmp::Style::absolute>(val, zero, eps))
            triplets.emplace_back(row, col, val);
        }
      }
      backend_ = std::make_shared<BackendType>(mat.rows(), mat.cols());
      backend_->setFromTriplets(triplets.begin(), triplets.end());
    } else
      backend_ = std::make_shared<BackendType>(mat);
  } // EigenRowMajorSparseMatrix(...)

  /**
   *  \note Takes ownership of backend_ptr in the sense that you must not delete it afterwards!
   */
  explicit EigenRowMajorSparseMatrix(BackendType* backend_ptr, const size_t num_mutexes = 1)
    : backend_(backend_ptr)
    , mutexes_(std::make_unique<MutexesType>(num_mutexes))
  {
  }

  explicit EigenRowMajorSparseMatrix(std::shared_ptr<BackendType> backend_ptr, const size_t num_mutexes = 1)
    : backend_(backend_ptr)
    , mutexes_(std::make_unique<MutexesType>(num_mutexes))
  {
  }

  ThisType& operator=(const ThisType& other)
  {
    if (this != &other) {
      backend_ = *other.backend_;
      mutexes_ = std::make_unique<MutexesType>(other.mutexes_->size());
    }
    return *this;
  }

  /**
   *  \note Does a deep copy.
   */
  ThisType& operator=(const BackendType& other)
  {
    backend_ = std::make_shared<BackendType>(other);
    return *this;
  }

  /// \name Required by the ProvidesBackend interface.
  /// \{

  BackendType& backend()
  {
    return *backend_;
  }

  const BackendType& backend() const
  {
    return *backend_;
  }

  /// \}
  /// \name Required by ContainerInterface.
  /// \{

  ThisType copy() const
  {
    return ThisType(*backend_);
  }

  void scal(const ScalarType& alpha)
  {
    const internal::VectorLockGuard DUNE_UNUSED(guard)(*mutexes_);
    backend() *= alpha;
  }

  void axpy(const ScalarType& alpha, const ThisType& xx)
  {
    const internal::VectorLockGuard DUNE_UNUSED(guard)(*mutexes_);
    if (!has_equal_shape(xx))
      DUNE_THROW(Common::Exceptions::shapes_do_not_match,
                 "The shape of xx (" << xx.rows() << "x" << xx.cols() << ") does not match the shape of this ("
                                     << rows()
                                     << "x"
                                     << cols()
                                     << ")!");
    backend() += alpha * xx.backend();
  } // ... axpy(...)

  bool has_equal_shape(const ThisType& other) const
  {
    return (rows() == other.rows()) && (cols() == other.cols());
  }

  /// \}
  /// \name Required by MatrixInterface.
  /// \{

  inline size_t rows() const
  {
    return backend_->rows();
  }

  inline size_t cols() const
  {
    return backend_->cols();
  }

  template <class T1, class T2>
  inline void mv(const EigenBaseVector<T1, ScalarType>& xx, EigenBaseVector<T2, ScalarType>& yy) const
  {
    yy.backend().transpose() = backend() * xx.backend();
  }

  template <class T1, class T2>
  inline void mtv(const EigenBaseVector<T1, ScalarType>& xx, EigenBaseVector<T2, ScalarType>& yy) const
  {
    yy.backend().transpose() = backend().transpose() * xx.backend();
  }

  void add_to_entry(const size_t ii, const size_t jj, const ScalarType& value)
  {
    internal::LockGuard DUNE_UNUSED(lock)(*mutexes_, ii, rows());
    assert(these_are_valid_indices(ii, jj));
    backend().coeffRef(internal::boost_numeric_cast<EIGEN_size_t>(ii),
                       internal::boost_numeric_cast<EIGEN_size_t>(jj)) += value;
  }

  void set_entry(const size_t ii, const size_t jj, const ScalarType& value)
  {
    assert(these_are_valid_indices(ii, jj));
    backend().coeffRef(internal::boost_numeric_cast<EIGEN_size_t>(ii), internal::boost_numeric_cast<EIGEN_size_t>(jj)) =
        value;
  }

  ScalarType get_entry(const size_t ii, const size_t jj) const
  {
    assert(ii < rows());
    assert(jj < cols());
    return backend().coeff(internal::boost_numeric_cast<EIGEN_size_t>(ii),
                           internal::boost_numeric_cast<EIGEN_size_t>(jj));
  }

  void clear_row(const size_t ii)
  {
    if (ii >= rows())
      DUNE_THROW(Common::Exceptions::index_out_of_range,
                 "Given ii (" << ii << ") is larger than the rows of this (" << rows() << ")!");
    backend().row(internal::boost_numeric_cast<EIGEN_size_t>(ii)) *= ScalarType(0);
  }

  void clear_col(const size_t jj)
  {
    if (jj >= cols())
      DUNE_THROW(Common::Exceptions::index_out_of_range,
                 "Given jj (" << jj << ") is larger than the cols of this (" << cols() << ")!");
    for (size_t row = 0; internal::boost_numeric_cast<EIGEN_size_t>(row) < backend().outerSize(); ++row) {
      for (typename BackendType::InnerIterator row_it(backend(), internal::boost_numeric_cast<EIGEN_size_t>(row));
           row_it;
           ++row_it) {
        const size_t col = row_it.col();
        if (col == jj) {
          backend().coeffRef(internal::boost_numeric_cast<EIGEN_size_t>(row),
                             internal::boost_numeric_cast<EIGEN_size_t>(jj)) = ScalarType(0);
          break;
        } else if (col > jj)
          break;
      }
    }
  } // ... clear_col(...)

  void unit_row(const size_t ii)
  {
    if (ii >= cols())
      DUNE_THROW(Common::Exceptions::index_out_of_range,
                 "Given ii (" << ii << ") is larger than the cols of this (" << cols() << ")!");
    if (ii >= rows())
      DUNE_THROW(Common::Exceptions::index_out_of_range,
                 "Given ii (" << ii << ") is larger than the rows of this (" << rows() << ")!");
    if (!these_are_valid_indices(ii, ii))
      DUNE_THROW(Common::Exceptions::index_out_of_range,
                 "Diagonal entry (" << ii << ", " << ii << ") is not contained in the sparsity pattern!");
    backend().row(internal::boost_numeric_cast<EIGEN_size_t>(ii)) *= ScalarType(0);
    backend().coeffRef(internal::boost_numeric_cast<EIGEN_size_t>(ii), internal::boost_numeric_cast<EIGEN_size_t>(ii)) =
        ScalarType(1);
  } // ... unit_row(...)

  void unit_col(const size_t jj)
  {
    if (jj >= cols())
      DUNE_THROW(Common::Exceptions::index_out_of_range,
                 "Given jj (" << jj << ") is larger than the cols of this (" << cols() << ")!");
    if (jj >= rows())
      DUNE_THROW(Common::Exceptions::index_out_of_range,
                 "Given jj (" << jj << ") is larger than the rows of this (" << rows() << ")!");
    for (size_t row = 0; internal::boost_numeric_cast<EIGEN_size_t>(row) < backend().outerSize(); ++row) {
      for (typename BackendType::InnerIterator row_it(backend(), internal::boost_numeric_cast<EIGEN_size_t>(row));
           row_it;
           ++row_it) {
        const size_t col = row_it.col();
        if (col == jj) {
          if (col == row)
            backend().coeffRef(internal::boost_numeric_cast<EIGEN_size_t>(row),
                               internal::boost_numeric_cast<EIGEN_size_t>(col)) = ScalarType(1);
          else
            backend().coeffRef(internal::boost_numeric_cast<EIGEN_size_t>(row),
                               internal::boost_numeric_cast<EIGEN_size_t>(jj)) = ScalarType(0);
          break;
        } else if (col > jj)
          break;
      }
    }
  } // ... unit_col(...)

  bool valid() const
  {
    // iterate over non-zero entries
    typedef typename BackendType::InnerIterator InnerIterator;
    for (EIGEN_size_t ii = 0; ii < backend().outerSize(); ++ii) {
      for (InnerIterator it(backend(), ii); it; ++it) {
        if (Common::isnan(it.value()) || Common::isinf(it.value()))
          return false;
      }
    }
    return true;
  }

  virtual size_t non_zeros() const override final
  {
    return backend_->nonZeros();
  }

  virtual SparsityPatternDefault
  pattern(const bool prune = false,
          const ScalarType eps = Common::FloatCmp::DefaultEpsilon<ScalarType>::value()) const override
  {
    SparsityPatternDefault ret(rows());
    const auto zero = typename Common::FloatCmp::DefaultEpsilon<ScalarType>::Type(0);
    if (prune) {
      for (EIGEN_size_t row = 0; row < backend().outerSize(); ++row) {
        for (typename BackendType::InnerIterator row_it(backend(), row); row_it; ++row_it) {
          const EIGEN_size_t col = row_it.col();
          const auto val = backend().coeff(row, col);
          if (Common::FloatCmp::ne(val, zero, eps))
            ret.insert(boost::numeric_cast<size_t>(row), boost::numeric_cast<size_t>(col));
        }
      }
    } else {
      for (EIGEN_size_t row = 0; row < backend().outerSize(); ++row) {
        for (typename BackendType::InnerIterator row_it(backend(), row); row_it; ++row_it)
          ret.insert(boost::numeric_cast<size_t>(row), boost::numeric_cast<size_t>(row_it.col()));
      }
    }
    ret.sort();
    return ret;
  } // ... pattern(...)

  virtual ThisType
  pruned(const ScalarType eps = Common::FloatCmp::DefaultEpsilon<ScalarType>::value()) const override final
  {
    return ThisType(*backend_, true, eps);
  }

  /// \}

  ScalarType* entries()
  {
    backend_->makeCompressed();
    return backend().valuePtr();
  }

  const ScalarType* entries() const
  {
    backend_->makeCompressed();
    return backend().valuePtr();
  }

  int* outer_index_ptr()
  {
    backend_->makeCompressed();
    return backend().outerIndexPtr();
  }

  const int* outer_index_ptr() const
  {
    return backend().outerIndexPtr();
    backend_->makeCompressed();
  }

  int* inner_index_ptr()
  {
    backend_->makeCompressed();
    return backend().innerIndexPtr();
  }

  const int* inner_index_ptr() const
  {
    backend_->makeCompressed();
    return backend().innerIndexPtr();
  }

  using InterfaceType::operator+;
  using InterfaceType::operator-;
  using InterfaceType::operator+=;
  using InterfaceType::operator-=;

private:
  bool these_are_valid_indices(const size_t ii, const size_t jj) const
  {
    if (ii >= rows())
      return false;
    if (jj >= cols())
      return false;
    for (size_t row = ii; internal::boost_numeric_cast<EIGEN_size_t>(row) < backend().outerSize(); ++row) {
      for (typename BackendType::InnerIterator row_it(backend(), internal::boost_numeric_cast<EIGEN_size_t>(row));
           row_it;
           ++row_it) {
        const size_t col = row_it.col();
        if ((ii == row) && (jj == col))
          return true;
        else if ((row > ii) && (col > jj))
          return false;
      }
    }
    return false;
  } // ... these_are_valid_indices(...)

private:
  std::shared_ptr<BackendType> backend_;
  std::shared_ptr<MutexesType> mutexes_;
}; // class EigenRowMajorSparseMatrix


#else // HAVE_EIGEN

template <class ScalarImp>
class EigenRowMajorSparseMatrix
{
  static_assert(AlwaysFalse<ScalarImp>::value, "You are missing Eigen!");
};

#endif // HAVE_EIGEN


} // namespace LA
namespace Common {


#if HAVE_EIGEN

template <class T>
struct MatrixAbstraction<LA::EigenRowMajorSparseMatrix<T>>
    : public LA::internal::MatrixAbstractionBase<LA::EigenRowMajorSparseMatrix<T>>
{
  using BaseType = LA::internal::MatrixAbstractionBase<LA::EigenRowMajorSparseMatrix<T>>;

  static const constexpr Common::StorageLayout storage_layout = Common::StorageLayout::csr;

  template <size_t rows = BaseType::static_rows, size_t cols = BaseType::static_cols, class FieldType = T>
  using MatrixTypeTemplate = LA::EigenRowMajorSparseMatrix<FieldType>;
};

#endif // HAVE_EIGEN

} // namespace Common
} // namespace XT
} // namespace Dune


// begin: this is what we need for the lib
#if DUNE_XT_WITH_PYTHON_BINDINGS && HAVE_EIGEN


extern template class Dune::XT::LA::EigenRowMajorSparseMatrix<double>;
// extern template void Dune::XT::LA::EigenRowMajorSparseMatrix<double>::mv(const
// Dune::XT::LA::EigenDenseVector<double>&,
//                                                                         Dune::XT::LA::EigenDenseVector<double>&)
//                                                                         const;
// extern template void
// Dune::XT::LA::EigenRowMajorSparseMatrix<double>::mv(const Dune::XT::LA::EigenMappedDenseVector<double>&,
//                                                    Dune::XT::LA::EigenMappedDenseVector<double>&) const;
// extern template void
// Dune::XT::LA::EigenRowMajorSparseMatrix<double>::mv(const Dune::XT::LA::EigenDenseVector<double>&,
//                                                    Dune::XT::LA::EigenMappedDenseVector<double>&) const;
// extern template void
// Dune::XT::LA::EigenRowMajorSparseMatrix<double>::mv(const Dune::XT::LA::EigenMappedDenseVector<double>&,
//                                                    Dune::XT::LA::EigenDenseVector<double>&) const;


#endif // DUNE_XT_WITH_PYTHON_BINDINGS && HAVE_EIGEN
// end: this is what we need for the lib


#endif // DUNE_XT_LA_CONTAINER_EIGEN_SPARSE_HH<|MERGE_RESOLUTION|>--- conflicted
+++ resolved
@@ -74,7 +74,6 @@
 };
 
 
-
 } // namespace internal
 
 
@@ -91,18 +90,10 @@
   using InterfaceType = MatrixInterface<internal::EigenRowMajorSparseMatrixTraits<ScalarImp>, ScalarImp>;
 
 public:
-<<<<<<< HEAD
   using typename InterfaceType::RealType;
   using typename InterfaceType::ScalarType;
   using Traits = typename InterfaceType::Traits;
   using typename ProvidesBackend<Traits>::BackendType;
-=======
-  using Traits = typename MatrixInterfaceType::Traits;
-  using derived_type = typename MatrixInterfaceType::derived_type;
-  typedef typename Traits::BackendType BackendType;
-  typedef typename Traits::ScalarType ScalarType;
-  typedef typename Traits::RealType RealType;
->>>>>>> aa32474e
 
 private:
   using MutexesType = typename Traits::MutexesType;
