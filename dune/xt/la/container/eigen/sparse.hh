// This file is part of the dune-xt-la project:
//   https://github.com/dune-community/dune-xt-la
// Copyright 2009-2018 dune-xt-la developers and contributors. All rights reserved.
// License: Dual licensed as BSD 2-Clause License (http://opensource.org/licenses/BSD-2-Clause)
//      or  GPL-2.0+ (http://opensource.org/licenses/gpl-license)
//          with "runtime exception" (http://www.dune-project.org/license.html)
// Authors:
//   Barbara Verfürth (2015)
//   Felix Schindler  (2014 - 2017)
//   Rene Milk        (2014 - 2016, 2018)
//   Tobias Leibner   (2014 - 2015, 2017 - 2018)

#ifndef DUNE_XT_LA_CONTAINER_EIGEN_SPARSE_HH
#define DUNE_XT_LA_CONTAINER_EIGEN_SPARSE_HH

#include <memory>
#include <type_traits>
#include <vector>
#include <complex>
#include <mutex>

#include <boost/numeric/conversion/cast.hpp>

#if HAVE_EIGEN
#include <dune/xt/common/disable_warnings.hh>
#include <Eigen/SparseCore>
#include <dune/xt/common/reenable_warnings.hh>
#endif

#include <dune/common/typetraits.hh>
#include <dune/common/ftraits.hh>
#include <dune/common/unused.hh>

#include <dune/xt/common/crtp.hh>
#include <dune/xt/common/exceptions.hh>
#include <dune/xt/common/float_cmp.hh>
#include <dune/xt/common/math.hh>
#include <dune/xt/common/numeric_cast.hh>

#include "dune/xt/la/container/interfaces.hh"
#include "dune/xt/la/container/pattern.hh"

#include "dense.hh"

namespace Dune {
namespace XT {
namespace LA {


// forwards
template <class ScalarType>
class EigenRowMajorSparseMatrix;

class EigenMatrixInterfaceDynamic
{
};


#if HAVE_EIGEN

namespace internal {


/**
 * \brief Traits for EigenRowMajorSparseMatrix.
 */
template <class ScalarImp = double>
class EigenRowMajorSparseMatrixTraits : public MatrixTraitsBase<ScalarImp,
                                                                EigenRowMajorSparseMatrix<ScalarImp>,
                                                                ::Eigen::SparseMatrix<ScalarImp, ::Eigen::RowMajor>,
                                                                Backends::eigen_sparse,
                                                                Backends::eigen_dense,
                                                                true>
{
};


} // namespace internal


/**
 * \brief A sparse matrix implementation of the MatrixInterface with row major memory layout.
 */
template <class ScalarImp = double>
class EigenRowMajorSparseMatrix
    : public MatrixInterface<internal::EigenRowMajorSparseMatrixTraits<ScalarImp>, ScalarImp>,
      public ProvidesBackend<internal::EigenRowMajorSparseMatrixTraits<ScalarImp>>
{

  using ThisType = EigenRowMajorSparseMatrix;
  using InterfaceType = MatrixInterface<internal::EigenRowMajorSparseMatrixTraits<ScalarImp>, ScalarImp>;

public:
  using typename InterfaceType::RealType;
  using typename InterfaceType::ScalarType;
  using Traits = typename InterfaceType::Traits;
  using typename ProvidesBackend<Traits>::BackendType;

private:
  using MutexesType = typename Traits::MutexesType;
  using EIGEN_size_t = typename BackendType::Index;

public:
  /**
   * \brief This is the constructor of interest which creates a sparse matrix.
   */
  EigenRowMajorSparseMatrix(const size_t rr,
                            const size_t cc,
                            const SparsityPatternDefault& pattern_in,
                            const size_t num_mutexes = 1)
<<<<<<< HEAD
    : backend_(
          std::make_shared<BackendType>(Common::numeric_cast<EIGEN_size_t>(rr), Common::numeric_cast<EIGEN_size_t>(cc)))
=======
    : backend_(std::make_shared<BackendType>(internal::boost_numeric_cast<EIGEN_size_t>(rr),
                                             internal::boost_numeric_cast<EIGEN_size_t>(cc)))
>>>>>>> f6904b69
    , mutexes_(std::make_unique<MutexesType>(num_mutexes))
  {
    if (rr > 0 && cc > 0) {
      if (size_t(pattern_in.size()) != rr)
        DUNE_THROW(Common::Exceptions::shapes_do_not_match,
                   "The size of the pattern (" << pattern_in.size() << ") does not match the number of rows of this ("
                                               << rr
                                               << ")!");
      for (size_t row = 0; row < size_t(pattern_in.size()); ++row) {
        backend_->startVec(Common::numeric_cast<EIGEN_size_t>(row));
        const auto& columns = pattern_in.inner(row);
        for (auto& column : columns) {
#ifndef NDEBUG
          if (column >= cc)
            DUNE_THROW(Common::Exceptions::shapes_do_not_match,
                       "The size of row " << row << " of the pattern does not match the number of columns of this ("
                                          << cc
                                          << ")!");
#endif // NDEBUG
          backend_->insertBackByOuterInner(Common::numeric_cast<EIGEN_size_t>(row),
                                           Common::numeric_cast<EIGEN_size_t>(column));
        }
        // create entry (insertBackByOuterInner() can not handle empty rows)
        if (columns.size() == 0)
          backend_->insertBackByOuterInner(Common::numeric_cast<EIGEN_size_t>(row), 0);
      }
      backend_->finalize();
      backend_->makeCompressed();
    }
  } // EigenRowMajorSparseMatrix(...)

  explicit EigenRowMajorSparseMatrix(const size_t rr = 0, const size_t cc = 0, const size_t num_mutexes = 1)
    : backend_(std::make_shared<BackendType>(rr, cc))
    , mutexes_(std::make_unique<MutexesType>(num_mutexes))
  {
  }

  explicit EigenRowMajorSparseMatrix(const size_t rr,
                                     const size_t cc,
                                     const ScalarType& val,
                                     const size_t num_mutexes = 1)
    : backend_(std::make_shared<BackendType>(rr, cc))
    , mutexes_(std::make_unique<MutexesType>(num_mutexes))
  {
    if (val != 0.) {
      for (size_t ii = 0; ii < rows(); ++ii)
        for (size_t jj = 0; jj < cols(); ++jj) {
          backend_->insert(ii, jj);
          set_entry(ii, jj, val);
        }
    }
  }

  EigenRowMajorSparseMatrix(const ThisType& other)
    : backend_(std::make_shared<BackendType>(*other.backend_))
    , mutexes_(std::make_unique<MutexesType>(other.mutexes_->size()))
  {
  }

  explicit EigenRowMajorSparseMatrix(const BackendType& mat,
                                     const bool prune = false,
                                     const typename Common::FloatCmp::DefaultEpsilon<ScalarType>::Type eps =
                                         Common::FloatCmp::DefaultEpsilon<ScalarType>::value(),
                                     const size_t num_mutexes = 1)
    : mutexes_(std::make_unique<MutexesType>(num_mutexes))
  {
    if (prune) {
      // we do this here instead of using pattern(true), since we can build the triplets along the way which is more
      // efficient
      typedef ::Eigen::Triplet<ScalarType> TripletType;
      const ScalarType zero(0);
      std::vector<TripletType> triplets;
      triplets.reserve(mat.nonZeros());
      for (EIGEN_size_t row = 0; row < mat.outerSize(); ++row) {
        for (typename BackendType::InnerIterator row_it(mat, row); row_it; ++row_it) {
          const EIGEN_size_t col = row_it.col();
          const auto val = mat.coeff(row, col);
          if (Common::FloatCmp::ne<Common::FloatCmp::Style::absolute>(val, zero, eps))
            triplets.emplace_back(row, col, val);
        }
      }
      backend_ = std::make_shared<BackendType>(mat.rows(), mat.cols());
      backend_->setFromTriplets(triplets.begin(), triplets.end());
    } else
      backend_ = std::make_shared<BackendType>(mat);
  } // EigenRowMajorSparseMatrix(...)

  /**
   *  \note Takes ownership of backend_ptr in the sense that you must not delete it afterwards!
   */
  explicit EigenRowMajorSparseMatrix(BackendType* backend_ptr, const size_t num_mutexes = 1)
    : backend_(backend_ptr)
    , mutexes_(std::make_unique<MutexesType>(num_mutexes))
  {
  }

  explicit EigenRowMajorSparseMatrix(std::shared_ptr<BackendType> backend_ptr, const size_t num_mutexes = 1)
    : backend_(backend_ptr)
    , mutexes_(std::make_unique<MutexesType>(num_mutexes))
  {
  }

  ThisType& operator=(const ThisType& other)
  {
    if (this != &other) {
      backend_ = *other.backend_;
      mutexes_ = std::make_unique<MutexesType>(other.mutexes_->size());
    }
    return *this;
  }

  /**
   *  \note Does a deep copy.
   */
  ThisType& operator=(const BackendType& other)
  {
    backend_ = std::make_shared<BackendType>(other);
    return *this;
  }

  /// \name Required by the ProvidesBackend interface.
  /// \{

  BackendType& backend()
  {
    return *backend_;
  }

  const BackendType& backend() const
  {
    return *backend_;
  }

  /// \}
  /// \name Required by ContainerInterface.
  /// \{

  ThisType copy() const
  {
    return ThisType(*backend_);
  }

  void scal(const ScalarType& alpha)
  {
    const internal::VectorLockGuard DUNE_UNUSED(guard)(*mutexes_);
    backend() *= alpha;
  }

  void axpy(const ScalarType& alpha, const ThisType& xx)
  {
    const internal::VectorLockGuard DUNE_UNUSED(guard)(*mutexes_);
    if (!has_equal_shape(xx))
      DUNE_THROW(Common::Exceptions::shapes_do_not_match,
                 "The shape of xx (" << xx.rows() << "x" << xx.cols() << ") does not match the shape of this ("
                                     << rows()
                                     << "x"
                                     << cols()
                                     << ")!");
    backend() += alpha * xx.backend();
  } // ... axpy(...)

  bool has_equal_shape(const ThisType& other) const
  {
    return (rows() == other.rows()) && (cols() == other.cols());
  }

  /// \}
  /// \name Required by MatrixInterface.
  /// \{

  inline size_t rows() const
  {
    return backend_->rows();
  }

  inline size_t cols() const
  {
    return backend_->cols();
  }

  template <class T1, class T2>
  inline void mv(const EigenBaseVector<T1, ScalarType>& xx, EigenBaseVector<T2, ScalarType>& yy) const
  {
    yy.backend().transpose() = backend() * xx.backend();
  }

  template <class T1, class T2>
  inline void mtv(const EigenBaseVector<T1, ScalarType>& xx, EigenBaseVector<T2, ScalarType>& yy) const
  {
    yy.backend().transpose() = backend().transpose() * xx.backend();
  }

  void add_to_entry(const size_t ii, const size_t jj, const ScalarType& value)
  {
    internal::LockGuard DUNE_UNUSED(lock)(*mutexes_, ii, rows());
    assert(these_are_valid_indices(ii, jj));
<<<<<<< HEAD
    backend().coeffRef(Common::numeric_cast<EIGEN_size_t>(ii), Common::numeric_cast<EIGEN_size_t>(jj)) += value;
=======
    backend().coeffRef(internal::boost_numeric_cast<EIGEN_size_t>(ii),
                       internal::boost_numeric_cast<EIGEN_size_t>(jj)) += value;
>>>>>>> f6904b69
  }

  void set_entry(const size_t ii, const size_t jj, const ScalarType& value)
  {
    assert(these_are_valid_indices(ii, jj));
<<<<<<< HEAD
    backend().coeffRef(Common::numeric_cast<EIGEN_size_t>(ii), Common::numeric_cast<EIGEN_size_t>(jj)) = value;
=======
    backend().coeffRef(internal::boost_numeric_cast<EIGEN_size_t>(ii), internal::boost_numeric_cast<EIGEN_size_t>(jj)) =
        value;
>>>>>>> f6904b69
  }

  ScalarType get_entry(const size_t ii, const size_t jj) const
  {
    assert(ii < rows());
    assert(jj < cols());
    return backend().coeff(Common::numeric_cast<EIGEN_size_t>(ii), Common::numeric_cast<EIGEN_size_t>(jj));
  }

  void clear_row(const size_t ii)
  {
    if (ii >= rows())
      DUNE_THROW(Common::Exceptions::index_out_of_range,
                 "Given ii (" << ii << ") is larger than the rows of this (" << rows() << ")!");
<<<<<<< HEAD
    backend().row(Common::numeric_cast<EIGEN_size_t>(ii)) *= ScalarType(0);
=======
    backend().row(internal::boost_numeric_cast<EIGEN_size_t>(ii)) *= ScalarType(0);
>>>>>>> f6904b69
  }

  void clear_col(const size_t jj)
  {
    if (jj >= cols())
      DUNE_THROW(Common::Exceptions::index_out_of_range,
                 "Given jj (" << jj << ") is larger than the cols of this (" << cols() << ")!");
<<<<<<< HEAD
    for (size_t row = 0; Common::numeric_cast<EIGEN_size_t>(row) < backend().outerSize(); ++row) {
      for (typename BackendType::InnerIterator row_it(backend(), Common::numeric_cast<EIGEN_size_t>(row)); row_it;
           ++row_it) {
        const size_t col = row_it.col();
        if (col == jj) {
          backend().coeffRef(Common::numeric_cast<EIGEN_size_t>(row), Common::numeric_cast<EIGEN_size_t>(jj)) =
              ScalarType(0);
=======
    for (size_t row = 0; internal::boost_numeric_cast<EIGEN_size_t>(row) < backend().outerSize(); ++row) {
      for (typename BackendType::InnerIterator row_it(backend(), internal::boost_numeric_cast<EIGEN_size_t>(row));
           row_it;
           ++row_it) {
        const size_t col = row_it.col();
        if (col == jj) {
          backend().coeffRef(internal::boost_numeric_cast<EIGEN_size_t>(row),
                             internal::boost_numeric_cast<EIGEN_size_t>(jj)) = ScalarType(0);
>>>>>>> f6904b69
          break;
        } else if (col > jj)
          break;
      }
    }
  } // ... clear_col(...)

  void unit_row(const size_t ii)
  {
    if (ii >= cols())
      DUNE_THROW(Common::Exceptions::index_out_of_range,
                 "Given ii (" << ii << ") is larger than the cols of this (" << cols() << ")!");
    if (ii >= rows())
      DUNE_THROW(Common::Exceptions::index_out_of_range,
                 "Given ii (" << ii << ") is larger than the rows of this (" << rows() << ")!");
    if (!these_are_valid_indices(ii, ii))
      DUNE_THROW(Common::Exceptions::index_out_of_range,
                 "Diagonal entry (" << ii << ", " << ii << ") is not contained in the sparsity pattern!");
<<<<<<< HEAD
    backend().row(Common::numeric_cast<EIGEN_size_t>(ii)) *= ScalarType(0);
    backend().coeffRef(Common::numeric_cast<EIGEN_size_t>(ii), Common::numeric_cast<EIGEN_size_t>(ii)) = ScalarType(1);
=======
    backend().row(internal::boost_numeric_cast<EIGEN_size_t>(ii)) *= ScalarType(0);
    backend().coeffRef(internal::boost_numeric_cast<EIGEN_size_t>(ii), internal::boost_numeric_cast<EIGEN_size_t>(ii)) =
        ScalarType(1);
>>>>>>> f6904b69
  } // ... unit_row(...)

  void unit_col(const size_t jj)
  {
    if (jj >= cols())
      DUNE_THROW(Common::Exceptions::index_out_of_range,
                 "Given jj (" << jj << ") is larger than the cols of this (" << cols() << ")!");
    if (jj >= rows())
      DUNE_THROW(Common::Exceptions::index_out_of_range,
                 "Given jj (" << jj << ") is larger than the rows of this (" << rows() << ")!");
<<<<<<< HEAD
    for (size_t row = 0; Common::numeric_cast<EIGEN_size_t>(row) < backend().outerSize(); ++row) {
      for (typename BackendType::InnerIterator row_it(backend(), Common::numeric_cast<EIGEN_size_t>(row)); row_it;
=======
    for (size_t row = 0; internal::boost_numeric_cast<EIGEN_size_t>(row) < backend().outerSize(); ++row) {
      for (typename BackendType::InnerIterator row_it(backend(), internal::boost_numeric_cast<EIGEN_size_t>(row));
           row_it;
>>>>>>> f6904b69
           ++row_it) {
        const size_t col = row_it.col();
        if (col == jj) {
          if (col == row)
<<<<<<< HEAD
            backend().coeffRef(Common::numeric_cast<EIGEN_size_t>(row), Common::numeric_cast<EIGEN_size_t>(col)) =
                ScalarType(1);
          else
            backend().coeffRef(Common::numeric_cast<EIGEN_size_t>(row), Common::numeric_cast<EIGEN_size_t>(jj)) =
                ScalarType(0);
=======
            backend().coeffRef(internal::boost_numeric_cast<EIGEN_size_t>(row),
                               internal::boost_numeric_cast<EIGEN_size_t>(col)) = ScalarType(1);
          else
            backend().coeffRef(internal::boost_numeric_cast<EIGEN_size_t>(row),
                               internal::boost_numeric_cast<EIGEN_size_t>(jj)) = ScalarType(0);
>>>>>>> f6904b69
          break;
        } else if (col > jj)
          break;
      }
    }
  } // ... unit_col(...)

  bool valid() const
  {
    // iterate over non-zero entries
    typedef typename BackendType::InnerIterator InnerIterator;
    for (EIGEN_size_t ii = 0; ii < backend().outerSize(); ++ii) {
      for (InnerIterator it(backend(), ii); it; ++it) {
        if (Common::isnan(it.value()) || Common::isinf(it.value()))
          return false;
      }
    }
    return true;
  }

  virtual size_t non_zeros() const override final
  {
    return backend_->nonZeros();
  }

  virtual SparsityPatternDefault
  pattern(const bool prune = false,
          const ScalarType eps = Common::FloatCmp::DefaultEpsilon<ScalarType>::value()) const override
  {
    SparsityPatternDefault ret(rows());
    const auto zero = typename Common::FloatCmp::DefaultEpsilon<ScalarType>::Type(0);
    if (prune) {
      for (EIGEN_size_t row = 0; row < backend().outerSize(); ++row) {
        for (typename BackendType::InnerIterator row_it(backend(), row); row_it; ++row_it) {
          const EIGEN_size_t col = row_it.col();
          const auto val = backend().coeff(row, col);
          if (Common::FloatCmp::ne(val, zero, eps))
            ret.insert(boost::numeric_cast<size_t>(row), boost::numeric_cast<size_t>(col));
        }
      }
    } else {
      for (EIGEN_size_t row = 0; row < backend().outerSize(); ++row) {
        for (typename BackendType::InnerIterator row_it(backend(), row); row_it; ++row_it)
          ret.insert(boost::numeric_cast<size_t>(row), boost::numeric_cast<size_t>(row_it.col()));
      }
    }
    ret.sort();
    return ret;
  } // ... pattern(...)

  virtual ThisType
  pruned(const ScalarType eps = Common::FloatCmp::DefaultEpsilon<ScalarType>::value()) const override final
  {
    return ThisType(*backend_, true, eps);
  }

  /// \}

  ScalarType* entries()
  {
    backend_->makeCompressed();
    return backend().valuePtr();
  }

  const ScalarType* entries() const
  {
    backend_->makeCompressed();
    return backend().valuePtr();
  }

  int* outer_index_ptr()
  {
    backend_->makeCompressed();
    return backend().outerIndexPtr();
  }

  const int* outer_index_ptr() const
  {
    return backend().outerIndexPtr();
    backend_->makeCompressed();
  }

  int* inner_index_ptr()
  {
    backend_->makeCompressed();
    return backend().innerIndexPtr();
  }

  const int* inner_index_ptr() const
  {
    backend_->makeCompressed();
    return backend().innerIndexPtr();
  }

  using InterfaceType::operator+;
  using InterfaceType::operator-;
  using InterfaceType::operator+=;
  using InterfaceType::operator-=;

private:
  bool these_are_valid_indices(const size_t ii, const size_t jj) const
  {
    if (ii >= rows())
      return false;
    if (jj >= cols())
      return false;
    for (size_t row = ii; Common::numeric_cast<EIGEN_size_t>(row) < backend().outerSize(); ++row) {
      for (typename BackendType::InnerIterator row_it(backend(), Common::numeric_cast<EIGEN_size_t>(row)); row_it;
           ++row_it) {
        const size_t col = row_it.col();
        if ((ii == row) && (jj == col))
          return true;
        else if ((row > ii) && (col > jj))
          return false;
      }
    }
    return false;
  } // ... these_are_valid_indices(...)

private:
  std::shared_ptr<BackendType> backend_;
  std::shared_ptr<MutexesType> mutexes_;
}; // class EigenRowMajorSparseMatrix


#else // HAVE_EIGEN

template <class ScalarImp>
class EigenRowMajorSparseMatrix
{
  static_assert(AlwaysFalse<ScalarImp>::value, "You are missing Eigen!");
};

#endif // HAVE_EIGEN


} // namespace LA
namespace Common {


#if HAVE_EIGEN

template <class T>
struct MatrixAbstraction<LA::EigenRowMajorSparseMatrix<T>>
    : public LA::internal::MatrixAbstractionBase<LA::EigenRowMajorSparseMatrix<T>>
{
  using BaseType = LA::internal::MatrixAbstractionBase<LA::EigenRowMajorSparseMatrix<T>>;

  static const constexpr Common::StorageLayout storage_layout = Common::StorageLayout::csr;

  template <size_t rows = BaseType::static_rows, size_t cols = BaseType::static_cols, class FieldType = T>
  using MatrixTypeTemplate = LA::EigenRowMajorSparseMatrix<FieldType>;
};

#endif // HAVE_EIGEN

} // namespace Common
} // namespace XT
} // namespace Dune


// begin: this is what we need for the lib
#if DUNE_XT_WITH_PYTHON_BINDINGS && HAVE_EIGEN


extern template class Dune::XT::LA::EigenRowMajorSparseMatrix<double>;
// extern template void Dune::XT::LA::EigenRowMajorSparseMatrix<double>::mv(const
// Dune::XT::LA::EigenDenseVector<double>&,
//                                                                         Dune::XT::LA::EigenDenseVector<double>&)
//                                                                         const;
// extern template void
// Dune::XT::LA::EigenRowMajorSparseMatrix<double>::mv(const Dune::XT::LA::EigenMappedDenseVector<double>&,
//                                                    Dune::XT::LA::EigenMappedDenseVector<double>&) const;
// extern template void
// Dune::XT::LA::EigenRowMajorSparseMatrix<double>::mv(const Dune::XT::LA::EigenDenseVector<double>&,
//                                                    Dune::XT::LA::EigenMappedDenseVector<double>&) const;
// extern template void
// Dune::XT::LA::EigenRowMajorSparseMatrix<double>::mv(const Dune::XT::LA::EigenMappedDenseVector<double>&,
//                                                    Dune::XT::LA::EigenDenseVector<double>&) const;


#endif // DUNE_XT_WITH_PYTHON_BINDINGS && HAVE_EIGEN
// end: this is what we need for the lib


#endif // DUNE_XT_LA_CONTAINER_EIGEN_SPARSE_HH<|MERGE_RESOLUTION|>--- conflicted
+++ resolved
@@ -108,13 +108,8 @@
                             const size_t cc,
                             const SparsityPatternDefault& pattern_in,
                             const size_t num_mutexes = 1)
-<<<<<<< HEAD
-    : backend_(
-          std::make_shared<BackendType>(Common::numeric_cast<EIGEN_size_t>(rr), Common::numeric_cast<EIGEN_size_t>(cc)))
-=======
     : backend_(std::make_shared<BackendType>(internal::boost_numeric_cast<EIGEN_size_t>(rr),
                                              internal::boost_numeric_cast<EIGEN_size_t>(cc)))
->>>>>>> f6904b69
     , mutexes_(std::make_unique<MutexesType>(num_mutexes))
   {
     if (rr > 0 && cc > 0) {
@@ -311,23 +306,15 @@
   {
     internal::LockGuard DUNE_UNUSED(lock)(*mutexes_, ii, rows());
     assert(these_are_valid_indices(ii, jj));
-<<<<<<< HEAD
-    backend().coeffRef(Common::numeric_cast<EIGEN_size_t>(ii), Common::numeric_cast<EIGEN_size_t>(jj)) += value;
-=======
     backend().coeffRef(internal::boost_numeric_cast<EIGEN_size_t>(ii),
                        internal::boost_numeric_cast<EIGEN_size_t>(jj)) += value;
->>>>>>> f6904b69
   }
 
   void set_entry(const size_t ii, const size_t jj, const ScalarType& value)
   {
     assert(these_are_valid_indices(ii, jj));
-<<<<<<< HEAD
-    backend().coeffRef(Common::numeric_cast<EIGEN_size_t>(ii), Common::numeric_cast<EIGEN_size_t>(jj)) = value;
-=======
     backend().coeffRef(internal::boost_numeric_cast<EIGEN_size_t>(ii), internal::boost_numeric_cast<EIGEN_size_t>(jj)) =
         value;
->>>>>>> f6904b69
   }
 
   ScalarType get_entry(const size_t ii, const size_t jj) const
@@ -342,11 +329,7 @@
     if (ii >= rows())
       DUNE_THROW(Common::Exceptions::index_out_of_range,
                  "Given ii (" << ii << ") is larger than the rows of this (" << rows() << ")!");
-<<<<<<< HEAD
-    backend().row(Common::numeric_cast<EIGEN_size_t>(ii)) *= ScalarType(0);
-=======
     backend().row(internal::boost_numeric_cast<EIGEN_size_t>(ii)) *= ScalarType(0);
->>>>>>> f6904b69
   }
 
   void clear_col(const size_t jj)
@@ -354,15 +337,6 @@
     if (jj >= cols())
       DUNE_THROW(Common::Exceptions::index_out_of_range,
                  "Given jj (" << jj << ") is larger than the cols of this (" << cols() << ")!");
-<<<<<<< HEAD
-    for (size_t row = 0; Common::numeric_cast<EIGEN_size_t>(row) < backend().outerSize(); ++row) {
-      for (typename BackendType::InnerIterator row_it(backend(), Common::numeric_cast<EIGEN_size_t>(row)); row_it;
-           ++row_it) {
-        const size_t col = row_it.col();
-        if (col == jj) {
-          backend().coeffRef(Common::numeric_cast<EIGEN_size_t>(row), Common::numeric_cast<EIGEN_size_t>(jj)) =
-              ScalarType(0);
-=======
     for (size_t row = 0; internal::boost_numeric_cast<EIGEN_size_t>(row) < backend().outerSize(); ++row) {
       for (typename BackendType::InnerIterator row_it(backend(), internal::boost_numeric_cast<EIGEN_size_t>(row));
            row_it;
@@ -371,7 +345,6 @@
         if (col == jj) {
           backend().coeffRef(internal::boost_numeric_cast<EIGEN_size_t>(row),
                              internal::boost_numeric_cast<EIGEN_size_t>(jj)) = ScalarType(0);
->>>>>>> f6904b69
           break;
         } else if (col > jj)
           break;
@@ -390,14 +363,9 @@
     if (!these_are_valid_indices(ii, ii))
       DUNE_THROW(Common::Exceptions::index_out_of_range,
                  "Diagonal entry (" << ii << ", " << ii << ") is not contained in the sparsity pattern!");
-<<<<<<< HEAD
-    backend().row(Common::numeric_cast<EIGEN_size_t>(ii)) *= ScalarType(0);
-    backend().coeffRef(Common::numeric_cast<EIGEN_size_t>(ii), Common::numeric_cast<EIGEN_size_t>(ii)) = ScalarType(1);
-=======
     backend().row(internal::boost_numeric_cast<EIGEN_size_t>(ii)) *= ScalarType(0);
     backend().coeffRef(internal::boost_numeric_cast<EIGEN_size_t>(ii), internal::boost_numeric_cast<EIGEN_size_t>(ii)) =
         ScalarType(1);
->>>>>>> f6904b69
   } // ... unit_row(...)
 
   void unit_col(const size_t jj)
@@ -408,31 +376,18 @@
     if (jj >= rows())
       DUNE_THROW(Common::Exceptions::index_out_of_range,
                  "Given jj (" << jj << ") is larger than the rows of this (" << rows() << ")!");
-<<<<<<< HEAD
-    for (size_t row = 0; Common::numeric_cast<EIGEN_size_t>(row) < backend().outerSize(); ++row) {
-      for (typename BackendType::InnerIterator row_it(backend(), Common::numeric_cast<EIGEN_size_t>(row)); row_it;
-=======
     for (size_t row = 0; internal::boost_numeric_cast<EIGEN_size_t>(row) < backend().outerSize(); ++row) {
       for (typename BackendType::InnerIterator row_it(backend(), internal::boost_numeric_cast<EIGEN_size_t>(row));
            row_it;
->>>>>>> f6904b69
            ++row_it) {
         const size_t col = row_it.col();
         if (col == jj) {
           if (col == row)
-<<<<<<< HEAD
-            backend().coeffRef(Common::numeric_cast<EIGEN_size_t>(row), Common::numeric_cast<EIGEN_size_t>(col)) =
-                ScalarType(1);
-          else
-            backend().coeffRef(Common::numeric_cast<EIGEN_size_t>(row), Common::numeric_cast<EIGEN_size_t>(jj)) =
-                ScalarType(0);
-=======
             backend().coeffRef(internal::boost_numeric_cast<EIGEN_size_t>(row),
                                internal::boost_numeric_cast<EIGEN_size_t>(col)) = ScalarType(1);
           else
             backend().coeffRef(internal::boost_numeric_cast<EIGEN_size_t>(row),
                                internal::boost_numeric_cast<EIGEN_size_t>(jj)) = ScalarType(0);
->>>>>>> f6904b69
           break;
         } else if (col > jj)
           break;
