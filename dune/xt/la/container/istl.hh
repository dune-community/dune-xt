// This file is part of the dune-xt-la project:
//   https://github.com/dune-community/dune-xt-la
// Copyright 2009-2018 dune-xt-la developers and contributors. All rights reserved.
// License: Dual licensed as BSD 2-Clause License (http://opensource.org/licenses/BSD-2-Clause)
//      or  GPL-2.0+ (http://opensource.org/licenses/gpl-license)
//          with "runtime exception" (http://www.dune-project.org/license.html)
// Authors:
//   Andreas Buhr     (2014)
//   Barbara Verfürth (2015)
//   Felix Schindler  (2013 - 2017)
//   Rene Milk        (2014 - 2016, 2018)
//   Tobias Leibner   (2014, 2016 - 2018)

#ifndef DUNE_XT_LA_CONTAINER_ISTL_HH
#define DUNE_XT_LA_CONTAINER_ISTL_HH

#include <vector>
#include <initializer_list>
#include <complex>
#include <mutex>

#include <dune/common/fmatrix.hh>
#include <dune/common/fvector.hh>
#include <dune/common/typetraits.hh>
#include <dune/common/ftraits.hh>
#include <dune/common/unused.hh>

#include <dune/istl/bvector.hh>
#include <dune/istl/bcrsmatrix.hh>

#include <dune/xt/common/float_cmp.hh>
#include <dune/xt/common/math.hh>

#include "interfaces.hh"
#include "pattern.hh"

namespace Dune {
namespace XT {
namespace LA {


// forward
template <class ScalarImp>
class IstlDenseVector;

template <class ScalarImp>
class IstlRowMajorSparseMatrix;


namespace internal {


/**
 * \brief Traits for IstlDenseVector.
 */
template <class ScalarImp>
class IstlDenseVectorTraits : public VectorTraitsBase<ScalarImp,
                                                      IstlDenseVector<ScalarImp>,
                                                      BlockVector<FieldVector<ScalarImp, 1>>,
                                                      Backends::istl_dense,
                                                      Backends::none,
                                                      Backends::istl_sparse>
{
};


/**
 * \brief Traits for IstlRowMajorSparseMatrix.
 */
template <class ScalarImp>
class IstlRowMajorSparseMatrixTraits : public MatrixTraitsBase<ScalarImp,
                                                               IstlRowMajorSparseMatrix<ScalarImp>,
                                                               BCRSMatrix<FieldMatrix<ScalarImp, 1, 1>>,
                                                               Backends::istl_sparse,
                                                               Backends::istl_dense,
                                                               true>
{
};


} // namespace internal


/**
 *  \brief A dense vector implementation of VectorInterface using the Dune::BlockVector from dune-istl.
 */
template <class ScalarImp = double>
class IstlDenseVector : public VectorInterface<internal::IstlDenseVectorTraits<ScalarImp>, ScalarImp>,
                        public ProvidesBackend<internal::IstlDenseVectorTraits<ScalarImp>>,
                        public ProvidesDataAccess<internal::IstlDenseVectorTraits<ScalarImp>>
{
  using ThisType = IstlDenseVector;
  using InterfaceType = VectorInterface<internal::IstlDenseVectorTraits<ScalarImp>, ScalarImp>;

public:
  using typename InterfaceType::RealType;
  using typename InterfaceType::ScalarType;
  using Traits = typename InterfaceType::Traits;
<<<<<<< HEAD
  using derived_type = typename InterfaceType::derived_type;
  using typename ProvidesBackend<Traits>::BackendType;
  using typename ProvidesDataAccess<Traits>::DataType;

private:
  using MutexesType = typename Traits::MutexesType;

=======
  using typename ProvidesBackend<Traits>::BackendType;
  using typename ProvidesDataAccess<Traits>::DataType;

private:
  using MutexesType = typename Traits::MutexesType;

>>>>>>> f6904b69
public:
  explicit IstlDenseVector(const size_t ss = 0, const ScalarType value = ScalarType(0), const size_t num_mutexes = 1)
    : backend_(new BackendType(ss))
    , mutexes_(std::make_unique<MutexesType>(num_mutexes))
  {
    backend_->operator=(value);
  }

  explicit IstlDenseVector(const std::vector<ScalarType>& other, const size_t num_mutexes = 1)
    : backend_(new BackendType(other.size()))
    , mutexes_(std::make_unique<MutexesType>(num_mutexes))
  {
    for (size_t ii = 0; ii < other.size(); ++ii)
      backend_->operator[](ii)[0] = other[ii];
  }

  explicit IstlDenseVector(const std::initializer_list<ScalarType>& other, const size_t num_mutexes = 1)
    : backend_(new BackendType(other.size()))
    , mutexes_(std::make_unique<MutexesType>(num_mutexes))
  {
    size_t ii = 0;
    for (auto element : other) {
      backend_->operator[](ii)[0] = element;
      ++ii;
    }
  } // IstlDenseVector(...)

  IstlDenseVector(const ThisType& other)
    : backend_(std::make_shared<BackendType>(*other.backend_))
    , mutexes_(std::make_unique<MutexesType>(other.mutexes_->size()))
  {
  }

  explicit IstlDenseVector(const BackendType& other,
                           const bool /*prune*/ = false,
                           const ScalarType /*eps*/ = Common::FloatCmp::DefaultEpsilon<ScalarType>::value(),
                           const size_t num_mutexes = 1)
    : backend_(new BackendType(other))
    , mutexes_(std::make_unique<MutexesType>(num_mutexes))
  {
  }

  /**
   *  \note Takes ownership of backend_ptr in the sense that you must not delete it afterwards!
   */
  explicit IstlDenseVector(BackendType* backend_ptr, const size_t num_mutexes = 1)
    : backend_(backend_ptr)
    , mutexes_(std::make_unique<MutexesType>(num_mutexes))
  {
  }

  explicit IstlDenseVector(std::shared_ptr<BackendType> backend_ptr, const size_t num_mutexes = 1)
    : backend_(backend_ptr)
    , mutexes_(std::unique_ptr<MutexesType>(num_mutexes))
  {
  }

  ThisType& operator=(const ThisType& other)
  {
    if (this != &other) {
      *backend_ = *other.backend_;
      mutexes_ = std::make_unique<MutexesType>(other.mutexes_->size());
    }
    return *this;
  }

  ThisType& operator=(const ScalarType& val)
  {
    std::fill(this->begin(), this->end(), val);
    return *this;
  }

  /**
   *  \note Does a deep copy.
   */
  ThisType& operator=(const BackendType& other)
  {
    backend_ = std::make_shared<BackendType>(other);
    return *this;
  }

  /// \name Required by the ProvidesBackend interface.
  /// \{

  BackendType& backend()
  {
    return *backend_;
  }

  const BackendType& backend() const
  {
    return *backend_;
  }

  /// \}
  /// \name Required by ProvidesDataAccess.
  /// \{

  /** \attention This makes only sense for scalar data types, not for complex! **/
  DataType* data()
  {
    return &(backend()[0][0]);
  }

  size_t data_size() const
  {
    return size();
  }

  /// \}
  /// \name Required by ContainerInterface.
  /// \{

  ThisType copy() const
  {
    return ThisType(*backend_);
  }

  void scal(const ScalarType& alpha)
  {
    const internal::VectorLockGuard DUNE_UNUSED(guard)(*mutexes_);
    backend() *= alpha;
  }

  void axpy(const ScalarType& alpha, const ThisType& xx)
  {
    const internal::VectorLockGuard DUNE_UNUSED(guard)(*mutexes_);
    if (xx.size() != size())
      DUNE_THROW(Common::Exceptions::shapes_do_not_match,
                 "The size of x (" << xx.size() << ") does not match the size of this (" << size() << ")!");
    backend().axpy(alpha, xx.backend());
  }

  bool has_equal_shape(const ThisType& other) const
  {
    return size() == other.size();
  }

  /// \}
  /// \name Required by VectorInterface.
  /// \{

  inline size_t size() const
  {
    // as long as we have scalar blocks of size 1 here,
    // using backend's size would give a severe performance hit
    // since that iterates over the entire vector summing up 1's
    return backend_->N();
  }

  inline void resize(const size_t new_size)
  {
    if (new_size != size()) {
      backend_ = std::make_shared<BackendType>(new_size);
      backend_->operator=(0);
    }
  }

  void add_to_entry(const size_t ii, const ScalarType& value)
  {
    internal::LockGuard DUNE_UNUSED(lock)(*mutexes_, ii, size());
    assert(ii < size());
    backend()[ii][0] += value;
  }

  void set_entry(const size_t ii, const ScalarType& value)
  {
    assert(ii < size());
    backend()[ii][0] = value;
  }

  ScalarType get_entry(const size_t ii) const
  {
    assert(ii < size());
    return backend_->operator[](ii)[0];
  }

protected:
  inline ScalarType& get_unchecked_ref(const size_t ii)
  {
    return backend_->operator[](ii)[0];
  }

  inline const ScalarType& get_unchecked_ref(const size_t ii) const
  {
    return backend_->operator[](ii)[0];
  }

public:
  inline ScalarType& operator[](const size_t ii)
  {
    return backend()[ii][0];
  }

  inline const ScalarType& operator[](const size_t ii) const
  {
    return backend()[ii][0];
  }

  /// \}
  /// \name These methods override default implementations from VectorInterface..
  /// \{

  virtual ScalarType dot(const ThisType& other) const override final
  {
    if (other.size() != size())
      DUNE_THROW(Common::Exceptions::shapes_do_not_match,
                 "The size of other (" << other.size() << ") does not match the size of this (" << size() << ")!");
    return backend().dot(other.backend());
  } // ... dot(...)

  virtual RealType l1_norm() const override final
  {
    return backend().one_norm();
  }

  virtual RealType l2_norm() const override final
  {
    return backend().two_norm();
  }

  virtual RealType sup_norm() const override final
  {
    return backend().infinity_norm();
  }

  virtual void iadd(const ThisType& other) override final
  {
    const internal::VectorLockGuard DUNE_UNUSED(guard)(*mutexes_);
    if (other.size() != size())
      DUNE_THROW(Common::Exceptions::shapes_do_not_match,
                 "The size of other (" << other.size() << ") does not match the size of this (" << size() << ")!");
    backend() += other.backend();
  } // ... iadd(...)

  virtual void isub(const ThisType& other) override final
  {
    const internal::VectorLockGuard DUNE_UNUSED(guard)(*mutexes_);
    if (other.size() != size())
      DUNE_THROW(Common::Exceptions::shapes_do_not_match,
                 "The size of other (" << other.size() << ") does not match the size of this (" << size() << ")!");
    backend() -= other.backend();
  } // ... isub(...)

  /// \}

  // without these using declarations, the free operator+/* function in xt/common/vector.hh is chosen instead of the
  // member function
  using InterfaceType::operator+;
  using InterfaceType::operator-;
  using InterfaceType::operator*;

private:
  friend class VectorInterface<internal::IstlDenseVectorTraits<ScalarType>, ScalarType>;
  friend class IstlRowMajorSparseMatrix<ScalarType>;

  std::shared_ptr<BackendType> backend_;
  std::unique_ptr<MutexesType> mutexes_;
}; // class IstlDenseVector


/**
 * \brief A sparse matrix implementation of the MatrixInterface using the Dune::BCRSMatrix from dune-istl.
 *
 * \todo Rename to IstlSparseMatrix
 */
template <class ScalarImp = double>
class IstlRowMajorSparseMatrix : public MatrixInterface<internal::IstlRowMajorSparseMatrixTraits<ScalarImp>, ScalarImp>,
                                 public ProvidesBackend<internal::IstlRowMajorSparseMatrixTraits<ScalarImp>>
{
  using ThisType = IstlRowMajorSparseMatrix;
  using InterfaceType = MatrixInterface<internal::IstlRowMajorSparseMatrixTraits<ScalarImp>, ScalarImp>;

public:
  using typename InterfaceType::RealType;
  using typename InterfaceType::ScalarType;
  using Traits = typename InterfaceType::Traits;
  using typename ProvidesBackend<Traits>::BackendType;
<<<<<<< HEAD

private:
  using MutexesType = typename Traits::MutexesType;

=======

private:
  using MutexesType = typename Traits::MutexesType;

>>>>>>> f6904b69
public:
  static std::string static_id()
  {
    return "xt.la.container.istl.istlrowmajorsparsematrix";
  }

  /**
   * \brief This is the constructor of interest which creates a sparse matrix.
   */
  IstlRowMajorSparseMatrix(const size_t rr,
                           const size_t cc,
                           const SparsityPatternDefault& patt,
                           const size_t num_mutexes = 1)
    : mutexes_(std::make_unique<MutexesType>(num_mutexes))
  {
    if (patt.size() != rr)
      DUNE_THROW(Common::Exceptions::shapes_do_not_match,
                 "The size of the pattern (" << patt.size() << ") does not match the number of rows of this (" << rows()
                                             << ")!");
    build_sparse_matrix(rr, cc, patt);
    backend_->operator*=(ScalarType(0));
  } // ... IstlRowMajorSparseMatrix(...)

  explicit IstlRowMajorSparseMatrix(const size_t rr = 0, const size_t cc = 0, const size_t num_mutexes = 1)
    : backend_(new BackendType(rr, cc, BackendType::row_wise))
    , mutexes_(std::make_unique<MutexesType>(num_mutexes))
  {
  }

  IstlRowMajorSparseMatrix(const ThisType& other)
    : backend_(std::make_shared<BackendType>(*other.backend_))
    , mutexes_(std::make_unique<MutexesType>(other.mutexes_->size()))
  {
  }

  explicit IstlRowMajorSparseMatrix(const BackendType& mat,
                                    const bool prune = false,
                                    const typename Common::FloatCmp::DefaultEpsilon<ScalarType>::Type eps =
                                        Common::FloatCmp::DefaultEpsilon<ScalarType>::value(),
                                    const size_t num_mutexes = 1)
    : mutexes_(std::make_unique<MutexesType>(num_mutexes))
  {
    if (prune) {
      const auto pruned_pattern = pruned_pattern_from_backend(mat, eps);
      build_sparse_matrix(mat.N(), mat.M(), pruned_pattern);
      for (size_t ii = 0; ii < pruned_pattern.size(); ++ii) {
        const auto& row_indices = pruned_pattern.inner(ii);
        if (row_indices.size() > 0) {
          const auto& mat_row = mat[ii];
          auto& backend_row = backend_->operator[](ii);
          for (const auto& jj : row_indices)
            backend_row[jj][0][0] = mat_row[jj][0][0];
        }
      }
    } else
      backend_ = std::shared_ptr<BackendType>(new BackendType(mat));
  } // IstlRowMajorSparseMatrix(...)

  /**
   *  \note Takes ownership of backend_ptr in the sense that you must not delete it afterwards!
   */
  explicit IstlRowMajorSparseMatrix(BackendType* backend_ptr, const size_t num_mutexes = 1)
    : backend_(backend_ptr)
    , mutexes_(std::make_unique<MutexesType>(num_mutexes))
  {
  }

  explicit IstlRowMajorSparseMatrix(std::shared_ptr<BackendType> backend_ptr, const size_t num_mutexes = 1)
    : backend_(backend_ptr)
    , mutexes_(std::make_unique<MutexesType>(num_mutexes))
  {
  }

  ThisType& operator=(const ThisType& other)
  {
    if (this != &other) {
      backend_ = *other.backend_;
      mutexes_ = std::make_unique<MutexesType>(other.mutexes_->size());
    }
    return *this;
  } // ... operator=(...)

  /**
   *  \note Does a deep copy.
   */
  ThisType& operator=(const BackendType& other)
  {
    backend_ = std::make_shared<BackendType>(other);
    return *this;
  } // ... operator=(...)

  /// \name Required by the ProvidesBackend interface.
  /// \{

  BackendType& backend()
  {
    return *backend_;
  }

  const BackendType& backend() const
  {
    return *backend_;
  }

  /// \}
  /// \name Required by ContainerInterface.
  /// \{

  ThisType copy() const
  {
    return ThisType(*backend_);
  }

  void scal(const ScalarType& alpha)
  {
    const internal::VectorLockGuard DUNE_UNUSED(guard)(*mutexes_);
    backend() *= alpha;
  }

  void axpy(const ScalarType& alpha, const ThisType& xx)
  {
    const internal::VectorLockGuard DUNE_UNUSED(guard)(*mutexes_);
    if (!has_equal_shape(xx))
      DUNE_THROW(Common::Exceptions::shapes_do_not_match,
                 "The shape of xx (" << xx.rows() << "x" << xx.cols() << ") does not match the shape of this ("
                                     << rows()
                                     << "x"
                                     << cols()
                                     << ")!");
    backend().axpy(alpha, xx.backend());
  } // ... axpy(...)

  bool has_equal_shape(const ThisType& other) const
  {
    return (rows() == other.rows()) && (cols() == other.cols());
  }

  /// \}
  /// \name Required by MatrixInterface.
  /// \{

  inline size_t rows() const
  {
    return backend_->N();
  }

  inline size_t cols() const
  {
    return backend_->M();
  }

  inline void mv(const IstlDenseVector<ScalarType>& xx, IstlDenseVector<ScalarType>& yy) const
  {
    backend().mv(xx.backend(), yy.backend());
  }

  inline void mtv(const IstlDenseVector<ScalarType>& xx, IstlDenseVector<ScalarType>& yy) const
  {
    auto& backend_ref = backend();
    backend_ref.mtv(xx.backend(), yy.backend());
  }

  void add_to_entry(const size_t ii, const size_t jj, const ScalarType& value)
  {
    internal::LockGuard DUNE_UNUSED(lock)(*mutexes_, ii, rows());
    assert(these_are_valid_indices(ii, jj));
    backend()[ii][jj][0][0] += value;
  }

  void set_entry(const size_t ii, const size_t jj, const ScalarType& value)
  {
    assert(these_are_valid_indices(ii, jj));
    backend()[ii][jj][0][0] = value;
  }

  ScalarType get_entry(const size_t ii, const size_t jj) const
  {
    assert(ii < rows());
    assert(jj < cols());
    if (these_are_valid_indices(ii, jj))
      return backend_->operator[](ii)[jj][0][0];
    else
      return ScalarType(0);
  } // ... get_entry(...)

  void clear_row(const size_t ii)
  {
    if (ii >= rows())
      DUNE_THROW(Common::Exceptions::index_out_of_range,
                 "Given ii (" << ii << ") is larger than the rows of this (" << rows() << ")!");
    backend()[ii] *= ScalarType(0);
  } // ... clear_row(...)

  void clear_col(const size_t jj)
  {
    if (jj >= cols())
      DUNE_THROW(Common::Exceptions::index_out_of_range,
                 "Given jj (" << jj << ") is larger than the cols of this (" << cols() << ")!");
    for (size_t ii = 0; ii < rows(); ++ii) {
      auto& row = backend_->operator[](ii);
      const auto search_result = row.find(jj);
      if (search_result != row.end())
        row.operator[](jj)[0][0] = ScalarType(0);
    }
  } // ... clear_col(...)

  void unit_row(const size_t ii)
  {
    if (ii >= cols())
      DUNE_THROW(Common::Exceptions::index_out_of_range,
                 "Given ii (" << ii << ") is larger than the cols of this (" << cols() << ")!");
    if (ii >= rows())
      DUNE_THROW(Common::Exceptions::index_out_of_range,
                 "Given ii (" << ii << ") is larger than the rows of this (" << rows() << ")!");
    if (!backend_->exists(ii, ii))
      DUNE_THROW(Common::Exceptions::index_out_of_range,
                 "Diagonal entry (" << ii << ", " << ii << ") is not contained in the sparsity pattern!");
    backend_->operator[](ii) *= ScalarType(0);
    backend_->operator[](ii)[ii] = ScalarType(1);
  } // ... unit_row(...)

  void unit_col(const size_t jj)
  {
    if (jj >= cols())
      DUNE_THROW(Common::Exceptions::index_out_of_range,
                 "Given jj (" << jj << ") is larger than the cols of this (" << cols() << ")!");
    if (jj >= rows())
      DUNE_THROW(Common::Exceptions::index_out_of_range,
                 "Given jj (" << jj << ") is larger than the rows of this (" << rows() << ")!");
    if (!backend_->exists(jj, jj))
      DUNE_THROW(Common::Exceptions::index_out_of_range,
                 "Diagonal entry (" << jj << ", " << jj << ") is not contained in the sparsity pattern!");
    for (size_t ii = 0; (ii < rows()) && (ii != jj); ++ii) {
      auto& row = backend_->operator[](ii);
      const auto search_result = row.find(jj);
      if (search_result != row.end())
        row.operator[](jj)[0][0] = ScalarType(0);
    }
    set_entry(jj, jj, ScalarType(1));
  } // ... unit_col(...)

  bool valid() const
  {
    for (size_t ii = 0; ii < rows(); ++ii) {
      const auto& row_vec = backend_->operator[](ii);
      for (size_t jj = 0; jj < cols(); ++jj)
        if (backend_->exists(ii, jj)) {
          const auto& entry = row_vec[jj][0];
          if (Common::isnan(entry[0]) || Common::isinf(entry[0]))
            return false;
        }
    }
    return true;
  } // ... valid(...)

  /**
   * \attention Use and interprete with care, since the Dune::BCRSMatrix is known to report strange things here,
   * depending on its state!
   */
  virtual size_t non_zeros() const override final
  {
    return backend_->nonzeroes();
  }

  virtual SparsityPatternDefault pattern(const bool prune = false,
                                         const typename Common::FloatCmp::DefaultEpsilon<ScalarType>::Type eps =
                                             Common::FloatCmp::DefaultEpsilon<ScalarType>::value()) const override final
  {
    SparsityPatternDefault ret(rows());
    if (prune) {
      return pruned_pattern_from_backend(*backend_, eps);
    } else {
      for (size_t ii = 0; ii < rows(); ++ii) {
        if (backend_->getrowsize(ii) > 0) {
          const auto& row = backend_->operator[](ii);
          const auto it_end = row.end();
          for (auto it = row.begin(); it != it_end; ++it)
            ret.insert(ii, it.index());
        }
      }
    }
    ret.sort();
    return ret;
  } // ... pattern(...)

  virtual ThisType pruned(const typename Common::FloatCmp::DefaultEpsilon<ScalarType>::Type eps =
                              Common::FloatCmp::DefaultEpsilon<ScalarType>::value()) const override final
  {
    return ThisType(*backend_, true, eps);
  }

  /// \}

  using InterfaceType::operator+;
  using InterfaceType::operator-;
  using InterfaceType::operator+=;
  using InterfaceType::operator-=;

private:
  void build_sparse_matrix(const size_t rr, const size_t cc, const SparsityPatternDefault& patt)
  {
    backend_ = std::make_shared<BackendType>(rr, cc, BackendType::random);
    for (size_t ii = 0; ii < patt.size(); ++ii)
      backend_->setrowsize(ii, patt.inner(ii).size());
    backend_->endrowsizes();
    for (size_t ii = 0; ii < patt.size(); ++ii)
      for (const auto& jj : patt.inner(ii))
        backend_->addindex(ii, jj);
    backend_->endindices();
  } // ... build_sparse_matrix(...)

  SparsityPatternDefault
  pruned_pattern_from_backend(const BackendType& mat,
                              const typename Common::FloatCmp::DefaultEpsilon<ScalarType>::Type eps =
                                  Common::FloatCmp::DefaultEpsilon<ScalarType>::value()) const
  {
    SparsityPatternDefault ret(mat.N());
    for (size_t ii = 0; ii < mat.N(); ++ii) {
      if (mat.getrowsize(ii) > 0) {
        const auto& row = mat[ii];
        const auto it_end = row.end();
        for (auto it = row.begin(); it != it_end; ++it) {
          const auto val = it->operator[](0)[0];
          if (Common::FloatCmp::ne<Common::FloatCmp::Style::absolute>(val, decltype(val)(0), eps))
            ret.insert(ii, it.index());
        }
      }
    }
    ret.sort();
    return ret;
  } // ... pruned_pattern_from_backend(...)

  bool these_are_valid_indices(const size_t ii, const size_t jj) const
  {
    if (ii >= rows())
      return false;
    if (jj >= cols())
      return false;
    return backend_->exists(ii, jj);
  } // ... these_are_valid_indices(...)

private:
  std::shared_ptr<BackendType> backend_;
  std::unique_ptr<MutexesType> mutexes_;
}; // class IstlRowMajorSparseMatrix


template <class S>
std::ostream& operator<<(std::ostream& out, const IstlRowMajorSparseMatrix<S>& matrix)
{
  out << "[";
  const size_t rows = matrix.rows();
  const size_t cols = matrix.cols();
  if (rows > 0 && cols > 0) {
    for (size_t ii = 0; ii < rows; ++ii) {
      if (ii > 0)
        out << "\n ";
      out << "[";
      if (matrix.backend().exists(ii, 0))
        out << matrix.get_entry(ii, 0);
      else
        out << "0";
      for (size_t jj = 1; jj < cols; ++jj) {
        out << " ";
        if (matrix.backend().exists(ii, jj))
          out << matrix.get_entry(ii, jj);
        else
          out << "0";
      }
      out << "]";
      if (rows > 1 && ii < (rows - 1))
        out << ",";
    }
    out << "]";
  } else
    out << "[ ]]";
  return out;
} // ... operator<<(...)


} // namespace LA
namespace Common {


template <class T>
struct VectorAbstraction<LA::IstlDenseVector<T>> : public LA::internal::VectorAbstractionBase<LA::IstlDenseVector<T>>
{
};

template <class T>
struct MatrixAbstraction<LA::IstlRowMajorSparseMatrix<T>>
    : public LA::internal::MatrixAbstractionBase<LA::IstlRowMajorSparseMatrix<T>>
{
  using BaseType = LA::internal::MatrixAbstractionBase<LA::IstlRowMajorSparseMatrix<T>>;

  static const constexpr Common::StorageLayout storage_layout = Common::StorageLayout::other;

  template <size_t rows = BaseType::static_rows, size_t cols = BaseType::static_cols, class FieldType = T>
  using MatrixTypeTemplate = LA::IstlRowMajorSparseMatrix<FieldType>;
};

} // namespace Common
} // namespace XT
} // namespace Dune


// begin: this is what we need for the lib
#if DUNE_XT_WITH_PYTHON_BINDINGS


extern template class Dune::XT::LA::IstlDenseVector<double>;
extern template class Dune::XT::LA::IstlRowMajorSparseMatrix<double>;
// extern template std::ostream& operator<<(std::ostream&, const Dune::XT::LA::IstlRowMajorSparseMatrix<double>&);


#endif // DUNE_XT_WITH_PYTHON_BINDINGS
// end: this is what we need for the lib


#endif // DUNE_XT_LA_CONTAINER_ISTL_HH<|MERGE_RESOLUTION|>--- conflicted
+++ resolved
@@ -96,22 +96,12 @@
   using typename InterfaceType::RealType;
   using typename InterfaceType::ScalarType;
   using Traits = typename InterfaceType::Traits;
-<<<<<<< HEAD
-  using derived_type = typename InterfaceType::derived_type;
   using typename ProvidesBackend<Traits>::BackendType;
   using typename ProvidesDataAccess<Traits>::DataType;
 
 private:
   using MutexesType = typename Traits::MutexesType;
 
-=======
-  using typename ProvidesBackend<Traits>::BackendType;
-  using typename ProvidesDataAccess<Traits>::DataType;
-
-private:
-  using MutexesType = typename Traits::MutexesType;
-
->>>>>>> f6904b69
 public:
   explicit IstlDenseVector(const size_t ss = 0, const ScalarType value = ScalarType(0), const size_t num_mutexes = 1)
     : backend_(new BackendType(ss))
@@ -390,17 +380,10 @@
   using typename InterfaceType::ScalarType;
   using Traits = typename InterfaceType::Traits;
   using typename ProvidesBackend<Traits>::BackendType;
-<<<<<<< HEAD
 
 private:
   using MutexesType = typename Traits::MutexesType;
 
-=======
-
-private:
-  using MutexesType = typename Traits::MutexesType;
-
->>>>>>> f6904b69
 public:
   static std::string static_id()
   {
