// This file is part of the dune-xt-la project:
//   https://github.com/dune-community/dune-xt-la
// Copyright 2009-2018 dune-xt-la developers and contributors. All rights reserved.
// License: Dual licensed as BSD 2-Clause License (http://opensource.org/licenses/BSD-2-Clause)
//      or  GPL-2.0+ (http://opensource.org/licenses/gpl-license)
//          with "runtime exception" (http://www.dune-project.org/license.html)
// Authors:
//   Felix Schindler (2017)
//   Rene Milk       (2017 - 2018)
//   Tobias Leibner  (2017 - 2018)

#ifndef DUNE_XT_LA_EIGEN_SOLVER_FMATRIX_HH
#define DUNE_XT_LA_EIGEN_SOLVER_FMATRIX_HH

#include <algorithm>
#include <functional>

#include <dune/common/typetraits.hh>

#include <dune/xt/common/fmatrix.hh>
#include <dune/xt/common/matrix.hh>
#include <dune/xt/common/numeric_cast.hh>
#include <dune/xt/common/vector.hh>
#include <dune/xt/la/container/conversion.hh>
#include <dune/xt/la/container/eigen/dense.hh>
#include <dune/xt/la/solver.hh>
#include <dune/xt/la/eigen-solver.hh>

#include "internal/base.hh"
#include "internal/eigen.hh"
#include "internal/lapacke.hh"
#include "internal/numpy.hh"
#include "internal/shifted-qr.hh"

namespace Dune {
namespace XT {
namespace LA {


template <class K, int SIZE>
class EigenSolverOptions<Dune::FieldMatrix<K, SIZE, SIZE>>
{
public:
  static std::vector<std::string> types()
  {
    std::vector<std::string> tps;
    if (Common::Lapacke::available())
      tps.push_back("lapack");
#if HAVE_EIGEN
    tps.push_back("eigen");
#endif
    if (internal::numpy_eigensolver_available())
      tps.push_back("numpy");
    tps.push_back("shifted_qr");
    return tps;
  }

  static Common::Configuration options(const std::string type = "")
  {
    const std::string actual_type = type.empty() ? types()[0] : type;
    internal::ensure_eigen_solver_type(actual_type, types());
    Common::Configuration opts = internal::default_eigen_solver_options();
    opts["type"] = actual_type;
    return opts;
  }
}; // class EigenSolverOptions<Dune::FieldMatrix<K, SIZE, SIZE>>


template <class K, int SIZE>
class EigenSolverOptions<Dune::XT::Common::FieldMatrix<K, SIZE, SIZE>>
    : public EigenSolverOptions<Dune::FieldMatrix<K, SIZE, SIZE>>
{
};


template <class K, int SIZE>
class EigenSolver<Dune::FieldMatrix<K, SIZE, SIZE>>
    : public internal::EigenSolverBase<Dune::FieldMatrix<K, SIZE, SIZE>,
                                       K,
                                       Dune::FieldMatrix<XT::Common::real_t<K>, SIZE, SIZE>,
                                       Dune::FieldMatrix<XT::Common::complex_t<K>, SIZE, SIZE>>
{
  using BaseType = internal::EigenSolverBase<Dune::FieldMatrix<K, SIZE, SIZE>,
                                             K,
                                             Dune::FieldMatrix<XT::Common::real_t<K>, SIZE, SIZE>,
                                             Dune::FieldMatrix<XT::Common::complex_t<K>, SIZE, SIZE>>;

public:
  using typename BaseType::MatrixType;

  template <class... Args>
  explicit EigenSolver(Args&&... args)
    : BaseType(std::forward<Args>(args)...)
  {
  }

protected:
  void compute() const override final
  {
    const auto type = options_->template get<std::string>("type");
#if HAVE_LAPACKE
    if (type == "lapack") {
      if (!options_->template get<bool>("compute_eigenvectors"))
        eigenvalues_ = std::make_unique<std::vector<XT::Common::complex_t<K>>>(
            internal::compute_eigenvalues_using_lapack(matrix_));
      else {
        eigenvalues_ = std::make_unique<std::vector<XT::Common::complex_t<K>>>(SIZE);
        eigenvectors_ = std::make_unique<Dune::FieldMatrix<XT::Common::complex_t<K>, SIZE, SIZE>>();
        internal::compute_eigenvalues_and_right_eigenvectors_using_lapack(matrix_, *eigenvalues_, *eigenvectors_);
      }
    } else
#endif // HAVE_LAPACKE
#if HAVE_EIGEN
        if (type == "eigen") {
      if (options_->template get<bool>("compute_eigenvalues") && options_->template get<bool>("compute_eigenvectors")) {
        eigenvalues_ = std::make_unique<std::vector<XT::Common::complex_t<K>>>(SIZE);
        EigenDenseMatrix<K> tmp_matrix(matrix_);
        EigenDenseMatrix<Common::complex_t<K>> tmp_eigenvectors(matrix_);
        internal::compute_eigenvalues_and_right_eigenvectors_using_eigen(
            tmp_matrix.backend(), *eigenvalues_, tmp_eigenvectors.backend());
        eigenvectors_ = std::make_unique<Dune::FieldMatrix<XT::Common::complex_t<K>, SIZE, SIZE>>(
            convert_to<Dune::FieldMatrix<XT::Common::complex_t<K>, SIZE, SIZE>>(tmp_eigenvectors));
      } else {
        if (options_->template get<bool>("compute_eigenvalues"))
          eigenvalues_ = std::make_unique<std::vector<XT::Common::complex_t<K>>>(
              internal::compute_eigenvalues_using_eigen(EigenDenseMatrix<K>(matrix_).backend()));
        if (options_->template get<bool>("compute_eigenvectors")) {
          eigenvectors_ = std::make_unique<Dune::FieldMatrix<XT::Common::complex_t<K>, SIZE, SIZE>>(
              convert_to<Dune::FieldMatrix<XT::Common::complex_t<K>, SIZE, SIZE>>(
                  EigenDenseMatrix<XT::Common::complex_t<K>>(
                      internal::compute_right_eigenvectors_using_eigen(EigenDenseMatrix<K>(matrix_).backend()))));
        }
      }
    } else
#endif // HAVE_EIGEN
        if (type == "numpy") {
      if (options_->template get<bool>("compute_eigenvalues") || options_->template get<bool>("compute_eigenvectors")) {
        eigenvalues_ = std::make_unique<std::vector<XT::Common::complex_t<K>>>(SIZE);
        eigenvectors_ = std::make_unique<Dune::FieldMatrix<XT::Common::complex_t<K>, SIZE, SIZE>>();
        internal::compute_eigenvalues_and_right_eigenvectors_of_a_fieldmatrix_using_numpy(
            matrix_, *eigenvalues_, *eigenvectors_);
      }
<<<<<<< HEAD
    } else
#endif
        if (type == "shifted_qr") {
      if (options_->template get<bool>("compute_eigenvalues") || options_->template get<bool>("compute_eigenvectors")) {
=======
    } else if (type == "shifted_qr") {
      if (options_.template get<bool>("compute_eigenvalues") || options_.template get<bool>("compute_eigenvectors")) {
>>>>>>> 4f28b5ed
        eigenvalues_ = std::make_unique<std::vector<XT::Common::complex_t<K>>>(SIZE);
        eigenvectors_ = std::make_unique<Dune::FieldMatrix<XT::Common::complex_t<K>, SIZE, SIZE>>();
        std::vector<XT::Common::real_t<K>> real_eigenvalues(SIZE);
        auto real_eigenvectors = std::make_unique<Dune::FieldMatrix<XT::Common::real_t<K>, SIZE, SIZE>>();
        internal::compute_real_eigenvalues_and_real_right_eigenvectors_using_qr(
            matrix_, real_eigenvalues, *real_eigenvectors);
        for (size_t ii = 0; ii < SIZE; ++ii) {
          (*eigenvalues_)[ii] = real_eigenvalues[ii];
          for (size_t jj = 0; jj < SIZE; ++jj)
            (*eigenvectors_)[ii][jj] = (*real_eigenvectors)[ii][jj];
        }
      }
    } else
      DUNE_THROW(Common::Exceptions::internal_error,
                 "Given type '" << type << "' is none of EigenSolverOptions<Dune::FieldMatrix<K, ROWS, "
                                           "COLS>>::types(), and  internal::EigenSolverBase promised to check this!"
                                << "\n\nThese are the available types:\n\n"
                                << EigenSolverOptions<MatrixType>::types());
  } //... compute(...)

  using BaseType::matrix_;
  using BaseType::options_;
  using BaseType::eigenvalues_;
  using BaseType::eigenvectors_;
}; // class EigenSolver<FieldMatrix<...>>


template <class K, int SIZE>
class EigenSolver<Dune::XT::Common::FieldMatrix<K, SIZE, SIZE>> : public EigenSolver<Dune::FieldMatrix<K, SIZE, SIZE>>
{
public:
  template <class... Args>
  EigenSolver(Args&&... args)
    : EigenSolver<Dune::FieldMatrix<K, SIZE, SIZE>>(std::forward<Args>(args)...)
  {
  }
};


} // namespace LA
} // namespace XT
} // namespace Dune

#endif // DUNE_XT_LA_EIGEN_SOLVER_FMATRIX_HH<|MERGE_RESOLUTION|>--- conflicted
+++ resolved
@@ -140,15 +140,8 @@
         internal::compute_eigenvalues_and_right_eigenvectors_of_a_fieldmatrix_using_numpy(
             matrix_, *eigenvalues_, *eigenvectors_);
       }
-<<<<<<< HEAD
-    } else
-#endif
-        if (type == "shifted_qr") {
-      if (options_->template get<bool>("compute_eigenvalues") || options_->template get<bool>("compute_eigenvectors")) {
-=======
     } else if (type == "shifted_qr") {
       if (options_.template get<bool>("compute_eigenvalues") || options_.template get<bool>("compute_eigenvectors")) {
->>>>>>> 4f28b5ed
         eigenvalues_ = std::make_unique<std::vector<XT::Common::complex_t<K>>>(SIZE);
         eigenvectors_ = std::make_unique<Dune::FieldMatrix<XT::Common::complex_t<K>, SIZE, SIZE>>();
         std::vector<XT::Common::real_t<K>> real_eigenvalues(SIZE);
