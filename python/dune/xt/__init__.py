# ~~~
# This file is part of the dune-xt-common project:
#   https://github.com/dune-community/dune-xt-common
# Copyright 2009-2018 dune-xt-common developers and contributors. All rights reserved.
# License: Dual licensed as BSD 2-Clause License (http://opensource.org/licenses/BSD-2-Clause)
#      or  GPL-2.0+ (http://opensource.org/licenses/gpl-license)
#          with "runtime exception" (http://www.dune-project.org/license.html)
# Authors:
#   Felix Schindler (2017)
#   René Fritze     (2016, 2018)
# ~~~

# Note: This import makes sure that metis is imported before python bindings from dune-xt. Importing dune-xt python
# bindings at any point before metis will cause a segfault due to misscommunication between libmetis5 and
# libscotchmetis.

try:
    import metis
except ImportError:
    pass

__import__('pkg_resources').declare_namespace(__name__)

from importlib import import_module
import os
import logging

<<<<<<< HEAD
=======
_init_mpi_calls = set()
_init_logger_calls = set()
_test_logger_calls = set()


def _register_special_funcs(mod, base_name=''):
    if isinstance(mod, dict):
        mod_dict = mod
    else:
        mod_dict = import_module('.{}'.format(mod), base_name).__dict__
    if '_init_mpi' in mod_dict:
        _init_mpi_calls.add(mod_dict['_init_mpi'])
    if '_init_logger' in mod_dict:
        _init_logger_calls.add(mod_dict['_init_logger'])
    if '_test_logger' in mod_dict:
        _test_logger_calls.add(mod_dict['_test_logger'])

>>>>>>> e56b85ba

def guarded_import(globs, base_name, mod_name):
    # see https://stackoverflow.com/questions/43059267/how-to-do-from-module-import-using-importlib
    try:
        mod = import_module('.{}'.format(mod_name), base_name)
        if "__all__" in mod.__dict__:
            names = mod.__dict__["__all__"]
        else:
            names = [x for x in mod.__dict__ if not x.startswith("_")]
        # check the rest for duplicity
        for nm in names:
            if nm in globs:
                logging.error(
                    '{}: overwriting existing name \'{}\' when importing from \'{}\' (continuing anyway)!'.format(
                        base_name, nm, mod_name))
        # and finally import
        globs.update({k: getattr(mod, k) for k in names})
    except ImportError as e:
        logging.error('{}: could not import module \'{}\' (continuing anyway)!'.format(base_name, mod_name))
        if os.environ.get('DXT_PYTHON_DEBUG', False):
            raise e
<<<<<<< HEAD
=======


def init_mpi(args=list()):
    for call in _init_mpi_calls:
        call(args)


def init_logger(max_info_level=999,
                max_debug_level=999,
                enable_warnings=True,
                enable_colors=True,
                info_color='blue',
                debug_color='darkgray',
                warning_color='red'):
    for call in _init_logger_calls:
        call(max_info_level, max_debug_level, enable_warnings, enable_colors, info_color, debug_color, warning_color)


def test_logger(info=True, debug=True, warning=True):
    for call in _test_logger_calls:
        call(info, debug, warning)
>>>>>>> e56b85ba
<|MERGE_RESOLUTION|>--- conflicted
+++ resolved
@@ -25,26 +25,6 @@
 import os
 import logging
 
-<<<<<<< HEAD
-=======
-_init_mpi_calls = set()
-_init_logger_calls = set()
-_test_logger_calls = set()
-
-
-def _register_special_funcs(mod, base_name=''):
-    if isinstance(mod, dict):
-        mod_dict = mod
-    else:
-        mod_dict = import_module('.{}'.format(mod), base_name).__dict__
-    if '_init_mpi' in mod_dict:
-        _init_mpi_calls.add(mod_dict['_init_mpi'])
-    if '_init_logger' in mod_dict:
-        _init_logger_calls.add(mod_dict['_init_logger'])
-    if '_test_logger' in mod_dict:
-        _test_logger_calls.add(mod_dict['_test_logger'])
-
->>>>>>> e56b85ba
 
 def guarded_import(globs, base_name, mod_name):
     # see https://stackoverflow.com/questions/43059267/how-to-do-from-module-import-using-importlib
@@ -65,28 +45,4 @@
     except ImportError as e:
         logging.error('{}: could not import module \'{}\' (continuing anyway)!'.format(base_name, mod_name))
         if os.environ.get('DXT_PYTHON_DEBUG', False):
-            raise e
-<<<<<<< HEAD
-=======
-
-
-def init_mpi(args=list()):
-    for call in _init_mpi_calls:
-        call(args)
-
-
-def init_logger(max_info_level=999,
-                max_debug_level=999,
-                enable_warnings=True,
-                enable_colors=True,
-                info_color='blue',
-                debug_color='darkgray',
-                warning_color='red'):
-    for call in _init_logger_calls:
-        call(max_info_level, max_debug_level, enable_warnings, enable_colors, info_color, debug_color, warning_color)
-
-
-def test_logger(info=True, debug=True, warning=True):
-    for call in _test_logger_calls:
-        call(info, debug, warning)
->>>>>>> e56b85ba
+            raise e