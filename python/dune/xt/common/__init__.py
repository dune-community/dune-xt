# ~~~
# This file is part of the dune-xt-common project:
#   https://github.com/dune-community/dune-xt-common
# Copyright 2009-2018 dune-xt-common developers and contributors. All rights reserved.
# License: Dual licensed as BSD 2-Clause License (http://opensource.org/licenses/BSD-2-Clause)
#      or  GPL-2.0+ (http://opensource.org/licenses/gpl-license)
#          with "runtime exception" (http://www.dune-project.org/license.html)
# Authors:
#   Felix Schindler (2017)
#   René Fritze     (2018)
# ~~~

from dune.xt import guarded_import

<<<<<<< HEAD

for mod_name in (
    '_exceptions',
    '_mpi',
    ):
    guarded_import(globals(), 'dune.xt.common', mod_name)
=======
for mod_name in ('_common',):
    guarded_import(globals(), 'dune.xt.common', mod_name)
>>>>>>> e56b85ba
<|MERGE_RESOLUTION|>--- conflicted
+++ resolved
@@ -12,14 +12,8 @@
 
 from dune.xt import guarded_import
 
-<<<<<<< HEAD
-
 for mod_name in (
-    '_exceptions',
-    '_mpi',
-    ):
-    guarded_import(globals(), 'dune.xt.common', mod_name)
-=======
-for mod_name in ('_common',):
-    guarded_import(globals(), 'dune.xt.common', mod_name)
->>>>>>> e56b85ba
+        '_exceptions',
+        '_mpi',
+):
+    guarded_import(globals(), 'dune.xt.common', mod_name)