// This file is part of the dune-xt project:
//   https://github.com/dune-community/dune-xt
// Copyright 2009-2020 dune-xt developers and contributors. All rights reserved.
// License: Dual licensed as BSD 2-Clause License (http://opensource.org/licenses/BSD-2-Clause)
//      or  GPL-2.0+ (http://opensource.org/licenses/gpl-license)
//          with "runtime exception" (http://www.dune-project.org/license.html)
// Authors:
//   Felix Schindler (2016 - 2017)
//   René Fritze     (2018 - 2019)
//   Tobias Leibner  (2020)

#ifndef DUNE_XT_LA_CONTAINER_MATRIX_INTERFACE_PBH
#define DUNE_XT_LA_CONTAINER_MATRIX_INTERFACE_PBH

#include <sstream>

#include <dune/pybindxi/pybind11.h>
#include <dune/pybindxi/operators.h>

#include <dune/xt/common/numeric_cast.hh>
#include <dune/xt/common/string.hh>

#include <dune/xt/la/container/io.hh>
#include <dune/xt/la/type_traits.hh>

#include <dune/xt/la/container/matrix-interface.hh>

#include <python/dune/xt/la/container/container-interface.hh>
#include <python/dune/xt/la/container.bindings.hh>

namespace Dune {
namespace XT {
namespace LA {
namespace internal {


template <class T, bool sparse = false>
struct addbind_Matrix
{
  template <class S, class C>
  static void ctor(C& c)
  {
    namespace py = pybind11;
    using namespace pybind11::literals;

    c.def(py::init([](const ssize_t rows, const ssize_t cols, const S& value) {
            return new T(Common::numeric_cast<size_t>(rows), Common::numeric_cast<size_t>(cols), value);
          }),
          "rows"_a = 0,
          "cols"_a = 0,
          "value"_a = 0.0);
  }
};

template <class T>
struct addbind_Matrix<T, true>
{
  template <class S, class C>
  static void ctor(C& /*c*/)
  {}
};


template <class M>
void print_row_sparsely(const M& self, const size_t row, std::stringstream& ss)
{
  ss << "[";
  if (self.cols() > 0)
    ss << self.get_entry(row, 0);
  for (size_t ii = 1; ii < std::min(size_t(3), self.cols()); ++ii)
    ss << " " << self.get_entry(row, ii);
  if (self.cols() > 8) {
    ss << " ...";
  } else {
    for (ssize_t ii = std::min(size_t(3), self.cols()); ii < ssize_t(self.cols()) - 3; ++ii)
      ss << " " << self.get_entry(row, ii);
  }
  for (size_t ii = std::max(ssize_t(3), ssize_t(self.cols()) - 3); ii < self.cols(); ++ii)
    ss << " " << self.get_entry(row, ii);
  ss << "]";
} // ... print_row_sparsely(...)


} // namespace internal


template <class C, bool sparse>
auto bind_Matrix(pybind11::module& m)
{
  static_assert(is_matrix<C>::value);
  namespace py = pybind11;
  using namespace pybind11::literals;

  typedef typename C::ScalarType S;

  const auto ClassName = Common::to_camel_case(bindings::container_name<C>::value());

  py::class_<C> c = bind_ProvidesDataAccess<C>(m, ClassName, ClassName);

  internal::addbind_Matrix<C, sparse>::template ctor<S>(c);
  c.def(py::init([](const ssize_t rows, const ssize_t cols, const SparsityPatternDefault& pattern) {
          return new C(Common::numeric_cast<size_t>(rows), Common::numeric_cast<size_t>(cols), pattern);
        }),
        "rows"_a,
        "cols"_a,
        "pattern"_a);

  c.def(
      "__repr__",
      [ClassName](const C& self) {
        std::stringstream ss;
        ss << ClassName << "(";
        if (self.rows() > 0) {
          ss << "\n  ";
          internal::print_row_sparsely(self, 0, ss);
          ss << "\n";
        }
        for (size_t ii = 1; ii < std::min(size_t(3), self.rows()); ++ii) {
          ss << "  ";
          internal::print_row_sparsely(self, ii, ss);
          ss << "\n";
        }
        if (self.rows() > 8) {
          ss << "   ...\n";
        } else {
          for (ssize_t ii = std::min(size_t(3), self.rows()); ii < ssize_t(self.rows()) - 3; ++ii) {
            ss << "  ";
            internal::print_row_sparsely(self, ii, ss);
            ss << "\n";
          }
        }
        for (size_t ii = std::max(ssize_t(3), ssize_t(self.rows()) - 3); ii < self.rows(); ++ii) {
          ss << "  ";
          internal::print_row_sparsely(self, ii, ss);
          ss << "\n";
        }
        ss << ")";
        return ss.str();
      },
      "A compact representation of the matrix (only the outer three elements).");
  c.def(
      "__str__",
      [ClassName](const C& self) {
        std::stringstream ss;
        ss << ClassName << "(\n" << self << "\n)";
        return ss.str();
      },
      "A full representation of the matrix.");

  c.def_property_readonly("rows", [](const C& self) { return self.rows(); });
  c.def_property_readonly("cols", [](const C& self) { return self.cols(); });
  c.def(
      "add_to_entry",
      [](C& self, const ssize_t ii, const ssize_t jj, const S& value) {
        self.add_to_entry(Common::numeric_cast<size_t>(ii), Common::numeric_cast<size_t>(jj), value);
      },
      "ii"_a,
      "jj"_a,
      "value"_a);
  c.def(
      "set_entry",
      [](C& self, const ssize_t ii, const ssize_t jj, const S& value) {
        self.set_entry(Common::numeric_cast<size_t>(ii), Common::numeric_cast<size_t>(jj), value);
      },
      "ii"_a,
      "jj"_a,
      "value"_a);
  c.def(
      "get_entry",
      [](const C& self, const ssize_t ii, const ssize_t jj) {
        return self.get_entry(Common::numeric_cast<size_t>(ii), Common::numeric_cast<size_t>(jj));
      },
      "ii"_a,
      "jj"_a);
  c.def(
      "clear_row", [](C& self, const ssize_t ii) { self.clear_row(Common::numeric_cast<size_t>(ii)); }, "ii"_a);
  c.def(
      "clear_col", [](C& self, const ssize_t jj) { self.clear_row(Common::numeric_cast<size_t>(jj)); }, "jj"_a);
  c.def(
      "unit_row", [](C& self, const ssize_t ii) { self.unit_row(Common::numeric_cast<size_t>(ii)); }, "ii"_a);
  c.def(
      "unit_col", [](C& self, const ssize_t jj) { self.unit_col(Common::numeric_cast<size_t>(jj)); }, "jj"_a);
  c.def("valid", [](const C& self) { return self.valid(); });
  c.def("sup_norm", [](const C& self) { return self.sup_norm(); });
  c.def_property_readonly("non_zeros", [](const C& self) { return self.non_zeros(); });
  c.def(
      "pattern",
      [](const C& self, const bool prune, const S& eps) { return self.pattern(prune, eps); },
      "prune"_a = false,
      "eps"_a = Common::FloatCmp::DefaultEpsilon<S>::value());
  c.def(
      "pruned",
      [](const C& self, const S& eps) { return self.pruned(eps); },
      "eps"_a = Common::FloatCmp::DefaultEpsilon<S>::value());
  c.def("almost_equal", [](const C& self, const C& other) { return self.almost_equal(other); });
  c.def(
      "to_file",
      [](const C& self, const std::string& filename, const std::string& mode) { to_file(self, filename, mode); },
      "filename"_a,
      "mode"_a = "ascii");
  c.def_static(
      "from_file",
      [](const std::string& filename, const ssize_t min_rows, const ssize_t min_cols, const std::string& mode) {
        return from_file<C>(filename, min_rows, min_cols, mode);
      },
      "filename"_a,
      "min_rows"_a = -1,
      "min_cols"_a = -1,
      "mode"_a = "ascii");

  c.def(
      "__add__", [](const C& self, const C& other) { return std::make_unique<C>(self + other); }, py::is_operator());
  c.def("__iadd__", // function ptr signature required for the right return type
        (C & (C::*)(const C&)) & C::operator+=,
        py::is_operator());
  c.def(
      "__sub__", [](const C& self, const C& other) { return std::make_unique<C>(self - other); }, py::is_operator());
  c.def("__isub__", // function ptr signature required for the right return type
        (C & (C::*)(const C&)) & C::operator-=,
        py::is_operator());
  c.def(
      "__mul__",
      [](const C& self, const S& alpha) {
        auto ret = std::make_unique<C>(self.copy());
        (*ret) *= alpha;
        return ret;
      },
      py::is_operator());
  c.def(
      "__rmul__",
      [](const C& self, const S& alpha) {
        auto ret = std::make_unique<C>(self.copy());
        (*ret) *= alpha;
        return ret;
      },
      py::is_operator());
  c.def("__imul__", // function ptr signature required for the right return type
        (C & (C::*)(const C&)) & C::operator*=,
        py::is_operator());
  c.def(
      "__truediv__",
      [](const C& self, const S& alpha) {
        auto ret = std::make_unique<C>(self.copy());
        (*ret) /= alpha;
        return ret;
      },
      py::is_operator());
  c.def("__itruediv__", // function ptr signature required for the right return type
        (C & (C::*)(const C&)) & C::operator/=,
        py::is_operator());
  c.def(
      "neg",
      [](const C& self) {
        auto ret = std::make_unique<C>(self.copy());
        (*ret) *= -1;
        return ret;
      },
      py::is_operator());

  addbind_ContainerInterface(c);

  return c;
} // ... bind_Matrix(...)


template <class M, class V>
void addbind_Matrix_Vector_interaction(pybind11::class_<M>& mat, pybind11::class_<V>& vec)
{
  namespace py = pybind11;

  mat.def(
      "mv", [](const M& self, const V& xx, V& yy) { self.mv(xx, yy); }, "source", "range");
  mat.def(
<<<<<<< HEAD
      "dot",
      [](const M& self, const V& xx) {
        V yy(self.rows());
        self.mv(xx, yy);
        return yy;
      },
      "source");
  mat.def(
      "__matmul__",
      [](const M& self, const V& xx) {
        V yy(self.rows());
        self.mv(xx, yy);
        return yy;
      },
      "source");
  mat.def(
      "mtv", [](const M& self, const V& xx, V& yy) { self.mtv(xx, yy); }, "source", "range");
=======
      "mtv", [](const M& self, const V& xx, V& yy) { self.mtv(xx, yy); }, "source", "range");

  mat.def(py::self * V());
>>>>>>> ba18a665

  mat.def("vector_type", [vec](M& /*self*/) { return vec; });
  vec.def("matrix_type", [mat](V& /*self*/) { return mat; });
} // ... addbind_Matrix_Vector_interaction(...)


} // namespace LA
} // namespace XT
} // namespace Dune

#endif // DUNE_XT_LA_CONTAINER_MATRIX_INTERFACE_PBH<|MERGE_RESOLUTION|>--- conflicted
+++ resolved
@@ -96,6 +96,8 @@
   const auto ClassName = Common::to_camel_case(bindings::container_name<C>::value());
 
   py::class_<C> c = bind_ProvidesDataAccess<C>(m, ClassName, ClassName);
+
+  addbind_ProvidesBackend(c);
 
   internal::addbind_Matrix<C, sparse>::template ctor<S>(c);
   c.def(py::init([](const ssize_t rows, const ssize_t cols, const SparsityPatternDefault& pattern) {
@@ -271,7 +273,6 @@
   mat.def(
       "mv", [](const M& self, const V& xx, V& yy) { self.mv(xx, yy); }, "source", "range");
   mat.def(
-<<<<<<< HEAD
       "dot",
       [](const M& self, const V& xx) {
         V yy(self.rows());
@@ -289,11 +290,6 @@
       "source");
   mat.def(
       "mtv", [](const M& self, const V& xx, V& yy) { self.mtv(xx, yy); }, "source", "range");
-=======
-      "mtv", [](const M& self, const V& xx, V& yy) { self.mtv(xx, yy); }, "source", "range");
-
-  mat.def(py::self * V());
->>>>>>> ba18a665
 
   mat.def("vector_type", [vec](M& /*self*/) { return vec; });
   vec.def("matrix_type", [mat](V& /*self*/) { return mat; });
